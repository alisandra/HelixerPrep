--- conflicted
+++ resolved
@@ -34,10 +34,7 @@
             sw = np.logical_not(np.any(sw == 0, axis=2)).astype(np.int8)
 
             if self.mode == 'train':
-<<<<<<< HEAD
-    
-=======
->>>>>>> 21cb43c2
+
                 if self.class_weights is not None:
                     # class weights are additive for the individual timestep predictions
                     # giving even more weight to transition points
@@ -49,22 +46,14 @@
                     cw_arrays = np.multiply(cls_arrays, np.tile(self.class_weights, y.shape[:2] + (1,)))
                     cw = np.sum(cw_arrays, axis=2)
                     sw = np.multiply(cw, sw)
-<<<<<<< HEAD
-    
-=======
 
->>>>>>> 21cb43c2
                 # todo, while now compressed, the following is still 1:1 with LSTM model... --> HelixerModel
                 if self.transition_weights is not None:
                     transitions = self._mk_timestep_pools_class_last(transitions)
                     # more reshaping and summing  up transition weights for multiplying with sample weights
                     sw_t = self.compress_tw(transitions)
                     sw = np.multiply(sw_t, sw)
-<<<<<<< HEAD
-    
-=======
 
->>>>>>> 21cb43c2
                 if self.coverage_weights:
                     coverage_scores = coverage_scores.reshape((coverage_scores.shape[0], -1, pool_size))
                     # maybe offset coverage scores [0,1] by small number (bc RNAseq has issues too), default 0.0
