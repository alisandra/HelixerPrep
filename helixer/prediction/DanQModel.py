#! /usr/bin/env python3
import numpy as np

from keras_layer_normalization import LayerNormalization
from tensorflow.keras.models import Model
from tensorflow.keras.layers import (Conv1D, LSTM, Dense, Bidirectional, MaxPooling1D, Dropout, Reshape,
                                     Activation, Input, BatchNormalization)
from HelixerModel import HelixerModel, HelixerSequence


class DanQSequence(HelixerSequence):
    def __init__(self, model, h5_file, mode, batch_size, shuffle):
        super().__init__(model, h5_file, mode, batch_size, shuffle)
        if self.class_weights is not None:
            assert not mode == 'test'  # only use class weights during training and validation

    def __getitem__(self, idx):
<<<<<<< HEAD
        X, y, sw, transitions, _ = self._get_batch_data(idx)
=======
        X, y, sw, _, _, transitions, coverage_scores = self._get_batch_data(idx)
>>>>>>> 0705c96b
        pool_size = self.model.pool_size

        if pool_size > 1:
            if y.shape[1] % pool_size != 0:
                # clip to maximum size possible with the pooling length
                overhang = y.shape[1] % pool_size
                X = X[:, :-overhang]
                y = y[:, :-overhang]
                sw = sw[:, :-overhang]
                if self.transition_weights is not None:
                    transitions = transitions[:, :-overhang]

            y = self._mk_timestep_pools_class_last(y)

            sw = sw.reshape((sw.shape[0], -1, pool_size))
            sw = np.logical_not(np.any(sw == 0, axis=2)).astype(np.int8)

            if self.class_weights is not None:
                # class weights are additive for the individual timestep predictions
                # giving even more weight to transition points
                # class weights without pooling not supported yet
                # cw = np.array([1.0, 1.2, 1.0, 0.8], dtype=np.float32)
                cls_arrays = [np.any((y[:, :, :, col] == 1), axis=2) for col in range(4)]
                cls_arrays = np.stack(cls_arrays, axis=2).astype(np.int8)
                # add class weights to applicable timesteps
                cw_arrays = np.multiply(cls_arrays, np.tile(self.class_weights, y.shape[:2] + (1,)))
                cw = np.sum(cw_arrays, axis=2)
                sw = np.multiply(cw, sw)

            # todo, while now compressed, the following is still 1:1 with LSTM model... --> HelixerModel
            if self.transition_weights is not None:
                transitions = self._mk_timestep_pools_class_last(transitions)
                # more reshaping and summing  up transition weights for multiplying with sample weights
                sw_t = self.compress_tw(transitions)
                sw = np.multiply(sw_t, sw)

            if self.coverage_weights:
                coverage_scores = coverage_scores.reshape((coverage_scores.shape[0], -1, pool_size))
                # maybe offset coverage scores [0,1] by small number (bc RNAseq has issues too), default 0.0
                if self.coverage_offset > 0.:
                    coverage_scores = np.add(coverage_scores, self.coverage_offset)
                coverage_scores = np.mean(coverage_scores, axis=2)
                sw = np.multiply(coverage_scores, sw)

        return X, y, sw


class DanQModel(HelixerModel):
    def __init__(self):
        super().__init__()
        self.parser.add_argument('--cnn-layers', type=int, default=1)
        self.parser.add_argument('--lstm-layers', type=int, default=1)
        self.parser.add_argument('--units', type=int, default=32)
        self.parser.add_argument('--filter-depth', type=int, default=32)
        self.parser.add_argument('--kernel-size', type=int, default=26)
        self.parser.add_argument('--pool-size', type=int, default=10)
        self.parser.add_argument('--dropout1', type=float, default=0.0)
        self.parser.add_argument('--dropout2', type=float, default=0.0)
        self.parser.add_argument('--layer-normalization', action='store_true')
        self.parse_args()

    @staticmethod
    def sequence_cls():
        return DanQSequence

    def model(self):
        overhang = self.shape_train[1] % self.pool_size
        main_input = Input(shape=(None, 4), dtype=self.float_precision,
                           name='main_input')
        x = Conv1D(filters=self.filter_depth,
                   kernel_size=self.kernel_size,
                   padding="same",
                   activation="relu")(main_input)

        # if there are additional CNN layers
        for _ in range(self.cnn_layers - 1):
            x = BatchNormalization()(x)
            x = Conv1D(filters=self.filter_depth,
                       kernel_size=self.kernel_size,
                       padding="same",
                       activation="relu")(x)

        if self.pool_size > 1:
            x = Reshape((-1, self.pool_size * self.filter_depth))(x)
            # x = MaxPooling1D(pool_size=self.pool_size, padding='same')(x)

        if self.layer_normalization:
            x = LayerNormalization()(x)
        if self.dropout1 > 0.0:
            x = Dropout(self.dropout1)(x)

        x = Bidirectional(LSTM(self.units, return_sequences=True))(x)
        for _ in range(self.lstm_layers - 1):
            if self.layer_normalization:
                x = LayerNormalization()(x)
            x = Bidirectional(LSTM(self.units, return_sequences=True))(x)

        # do not use recurrent dropout, but dropout on the output of the LSTM stack
        if self.dropout2 > 0.0:
            x = Dropout(self.dropout2)(x)

        x = Dense(self.pool_size * 4)(x)
        x = Reshape((-1, self.pool_size, 4))(x)
        x = Activation('softmax', name='main')(x)

        outputs = [x]
        model = Model(inputs=main_input, outputs=outputs)
        return model

    def compile_model(self, model):

        losses = ['categorical_crossentropy']
        loss_weights = [1.0]

        model.compile(optimizer=self.optimizer,
                      loss=losses,
                      loss_weights=loss_weights,
                      sample_weight_mode='temporal')


if __name__ == '__main__':
    model = DanQModel()
    model.run()<|MERGE_RESOLUTION|>--- conflicted
+++ resolved
@@ -15,11 +15,7 @@
             assert not mode == 'test'  # only use class weights during training and validation
 
     def __getitem__(self, idx):
-<<<<<<< HEAD
-        X, y, sw, transitions, _ = self._get_batch_data(idx)
-=======
-        X, y, sw, _, _, transitions, coverage_scores = self._get_batch_data(idx)
->>>>>>> 0705c96b
+        X, y, sw, _, transitions, coverage_scores = self._get_batch_data(idx)
         pool_size = self.model.pool_size
 
         if pool_size > 1:
