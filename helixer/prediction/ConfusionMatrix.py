import numpy as np
import os
import csv
from collections import defaultdict
from terminaltables import AsciiTable
from scipy.sparse import coo_matrix


class ConfusionMatrix():
    def __init__(self, generator, print_to_stdout=True):
        np.set_printoptions(suppress=True)  # do not use scientific notation for the print out
        self.generator = generator
        self.print_to_stdout = print_to_stdout

        self.col_names = {0: 'ig', 1: 'utr', 2: 'exon', 3: 'intron'}
        self.n_classes = len(self.col_names)
        self.cm = np.zeros((self.n_classes, self.n_classes), dtype=np.uint64)
        self.uncertainties = {col_name:list() for col_name in self.col_names.values()}
        self.max_uncertainty = -sum([e * np.log2(e) for e in [1 / self.n_classes] * self.n_classes])

    @staticmethod
    def _argmax_y(arr):
        arr = np.argmax(arr, axis=-1).ravel().astype(np.int8)
        return arr

    @staticmethod
    def _remove_masked_bases(y_true, y_pred, sw):
        """Remove bases marked as errors, should also remove zero padding"""
        sw = sw.astype(np.bool)
        y_true = y_true[sw]
        y_pred = y_pred[sw]
        return y_true, y_pred

    def _add_to_cm(self, y_true, y_pred):
        """Put in extra function to be testable"""
        # add to confusion matrix as long as _some_ bases were not masked
        if y_pred.size > 0:
            y_pred = ConfusionMatrix._argmax_y(y_pred)
            y_true = ConfusionMatrix._argmax_y(y_true)
            # taken from here, without the boiler plate:
            # https://github.com/scikit-learn/scikit-learn/blob/
            # 42aff4e2edd8e8887478f6ff1628f27de97be6a3/sklearn/metrics/_classification.py#L342
            cm_batch = coo_matrix((np.ones(y_true.shape[0], dtype=np.int8), (y_true, y_pred)),
                                   shape=(4, 4), dtype=np.uint32).toarray()
            self.cm += cm_batch

    def _add_to_uncertainty(self, y_true, y_pred):
        y_pred = y_pred.reshape((-1, y_pred.shape[-1]))
        y_true = ConfusionMatrix._argmax_y(y_true)
        # entropy calculation
        y_pred_log2 = np.log2(y_pred)
        y_pred_H = -1 * np.sum(y_pred * y_pred_log2, axis=-1)
        # average entropy for all the bases in one class according to the labels
        for i, name in self.col_names.items():
            class_mask = (y_true == i)
            if np.any(class_mask):
                avg_entropy = np.nanmean(y_pred_H[class_mask])
                avg_entropy /= self.max_uncertainty  # normalize by maximum for comparability
                self.uncertainties[name].append(avg_entropy)

    def count_and_calculate_one_batch(self, y_true, y_pred, sw):
        y_true, y_pred = ConfusionMatrix._remove_masked_bases(y_true, y_pred, sw)
        # important to copy so _add_to_cm() works
        self._add_to_uncertainty(np.copy(y_true), np.copy(y_pred))
        self._add_to_cm(y_true, y_pred)

    def _get_normalized_cm(self):
        """Put in extra function to be testable"""
        class_sums = np.sum(self.cm, axis=1)
        normalized_cm = self.cm / class_sums[:, None]  # expand by one dim so broadcast work properly
        return normalized_cm

    @staticmethod
    def _precision_recall_f1(tp, fp, fn):
        if (tp + fp) > 0:
            precision = tp / (tp + fp)
        else:
            precision = 0.0  # avoid an error due to division by 0
        if (tp + fn) > 0:
            recall = tp / (tp + fn)
        else:
            recall = 0.0
        if (precision + recall) > 0:
            f1 = 2 * precision * recall / (precision + recall)
        else:
            f1 = 0.0
        return precision, recall, f1

    def _total_accuracy(self):
        return np.trace(self.cm) / np.sum(self.cm)

    def _get_composite_scores(self):
        def add_to_scores(d):
            metrics = ConfusionMatrix._precision_recall_f1(d['TP'], d['FP'], d['FN'])
            d['precision'], d['recall'], d['f1'] = metrics

        scores = defaultdict(dict)
        # single column metrics
        for col in range(4):
            name = self.col_names[col]
            d = scores[name]
            not_col = np.arange(4) != col
            d['TP'] = self.cm[col, col]
            d['FP'] = np.sum(self.cm[not_col, col])
            d['FN'] = np.sum(self.cm[col, not_col])
            # add average uncertanties
            d['H'] = np.mean(self.uncertainties[name])

            add_to_scores(d)

        # legacy cds score that works the same as the cds_f1 with the 3 column multi class encoding
        # essentiall merging the predictions as if error between exon and intron did not matter
        d = scores['legacy_cds']
        d['TP'] = self.cm[2, 2] + self.cm[3, 3] + self.cm[2, 3] + self.cm[3, 2]
        d['FP'] = self.cm[0, 2] + self.cm[0, 3] + self.cm[1, 2] + self.cm[1, 3]
        d['FN'] = self.cm[2, 0] + self.cm[3, 0] + self.cm[2, 1] + self.cm[3, 1]
        add_to_scores(d)

        # subgenic metric is essentially the same as the genic one
        # pretty redundant code to below, but done for minimizing the risk to mess up (for now)
        d = scores['sub_genic']
        for base_metric in ['TP', 'FP', 'FN']:
            d[base_metric] = sum([scores[m][base_metric] for m in ['exon', 'intron']])
        add_to_scores(d)

        # genic metrics are calculated by summing up TP, FP, FN, essentially calculating a weighted
        # sum for the individual metrics. TP of the intergenic class are not taken into account
        d = scores['genic']
        for base_metric in ['TP', 'FP', 'FN']:
            d[base_metric] = sum([scores[m][base_metric] for m in ['utr', 'exon', 'intron']])
        add_to_scores(d)

        return scores

    def calculate_cm(self, model):
        for batch_idx in range(len(self.generator)):
            print(batch_idx, '/', len(self.generator) - 1, end="\r")

            inputs = self.generator[batch_idx]
            if len(inputs) == 2 and type(inputs[0]) is list:
                # dilated conv input scheme
                X, sw = inputs[0]
                y_true = inputs[1]
                y_pred = model.predict_on_batch([X, sw])
            elif len(inputs) == 3:
                if type(inputs[0]) is list:
                    # correction model input scheme
                    X, pred = inputs[0]
                    y_true, sw = inputs[1:]
                    y_pred = model.predict_on_batch([X, pred])
                else:
                    X, y_true, sw = inputs
                    y_pred = model.predict_on_batch(X)
            else:
                print('Unknown inputs from keras sequence')
                exit()

<<<<<<< HEAD
            if self.generator.overlap:
                assert len(y_pred.shape) == 4, "this reshape assumes shape is " \
                                               "(batch_size, chunk_size // pool, pool, label dim)" \
                                               "and apparently it is time to fix that, shape is {}".format(y_pred.shape)
                bs, cspool, pool, ydim = y_pred.shape
                y_pred = y_pred.reshape([bs, cspool * pool, ydim])
                y_pred = self.generator.ol_helper.overlap_predictions(batch_idx, y_pred)
                y_pred = y_pred.reshape([-1, cspool, pool, ydim])
                # edge handle sw & y_true (as done with y_pred and to restore 1:1 input output
                sw = self.generator.ol_helper.subset_input(batch_idx, sw)
                y_true = self.generator.ol_helper.subset_input(batch_idx, y_true)
            self._add_to_cm(y_true, y_pred, sw)
        return self._print_results()
=======
            self.count_and_calculate_one_batch(y_true, y_pred, sw)
>>>>>>> ad1fe415

        scores = self._get_composite_scores()
        if self.print_to_stdout:
            self._print_results(scores)
        return scores['genic']['precision'], scores['genic']['recall'], scores['genic']['f1']

    def _print_results(self, scores):
        for table, table_name in self.prep_tables(scores):
            print('\n', AsciiTable(table, table_name).table, sep='')
        print('Total acc: {:.4f}'.format(self._total_accuracy()))

    def print_cm(self):
        self._print_results()

    def prep_tables(self, scores):
        out = []
        names = list(self.col_names.values())

        # confusion matrix
        cm = [[''] + [x + '_pred' for x in names]]
        for i, row in enumerate(self.cm.astype(int).tolist()):
            cm.append([names[i] + '_ref'] + row)
        out.append((cm, 'confusion_matrix'))

        # normalized
        normalized_cm = [cm[0]]
        for i, row in enumerate(self._get_normalized_cm().tolist()):
            normalized_cm.append([names[i] + '_ref'] + [round(x, ndigits=4) for x in row])
        out.append((normalized_cm, 'normalized_confusion_matrix'))

        # F1
        table = [['', 'norm. H', 'Precision', 'Recall', 'F1-Score']]
        for i, (name, values) in enumerate(scores.items()):
            # check if there is an entropy value comming (only for single type classes)
            if i < len(names):
                metrics = []
            else:
                metrics = ['']
            metrics += ['{:.4f}'.format(s) for s in list(values.values())[3:]]  # [3:] to skip TP, FP, FN
            table.append([name] + metrics)
            if i == (len(names) - 1):
                table.append([''] * 4)
        out.append((table, 'F1_summary'))

        return out

    def export_to_csvs(self, pathout):
        if pathout is not None:
            if not os.path.exists(pathout):
                os.mkdir(pathout)

            for table, table_name in self.prep_tables():
                with open('{}/{}.csv'.format(pathout, table_name), 'w') as f:
                    writer = csv.writer(f)
                    for row in table:
                        writer.writerow(row)<|MERGE_RESOLUTION|>--- conflicted
+++ resolved
@@ -155,7 +155,6 @@
                 print('Unknown inputs from keras sequence')
                 exit()
 
-<<<<<<< HEAD
             if self.generator.overlap:
                 assert len(y_pred.shape) == 4, "this reshape assumes shape is " \
                                                "(batch_size, chunk_size // pool, pool, label dim)" \
@@ -167,11 +166,7 @@
                 # edge handle sw & y_true (as done with y_pred and to restore 1:1 input output
                 sw = self.generator.ol_helper.subset_input(batch_idx, sw)
                 y_true = self.generator.ol_helper.subset_input(batch_idx, y_true)
-            self._add_to_cm(y_true, y_pred, sw)
-        return self._print_results()
-=======
             self.count_and_calculate_one_batch(y_true, y_pred, sw)
->>>>>>> ad1fe415
 
         scores = self._get_composite_scores()
         if self.print_to_stdout:
