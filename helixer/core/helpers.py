--- conflicted
+++ resolved
@@ -50,7 +50,6 @@
     return out
 
 
-<<<<<<< HEAD
 # additional helping functions for predictions to hints, here so they can be tested
 # also probably some redundancy with above to clean up (-_-)
 def get_contiguous_ranges(h5):
@@ -147,9 +146,8 @@
             # reset trackers
             end_of_last_yield = end
             cdiff_at_last_yield = cumulative_diffs[end]
-=======
+
 def file_stem(path):
     """Returns the file name without extension"""
     import os
-    return os.path.basename(path).split('.')[0]
->>>>>>> ad1fe415
+    return os.path.basename(path).split('.')[0]