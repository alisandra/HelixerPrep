import warnings
warnings.simplefilter(action='ignore', category=FutureWarning)

from abc import ABC, abstractmethod
import os
import sys
try:
    import nni
except ImportError:
    pass
import time
import h5py
import random
import argparse
import datetime
import importlib
import subprocess
import numpy as np
import tensorflow as tf
from pprint import pprint
from functools import partial
from sklearn.preprocessing import MinMaxScaler
from tensorflow.python.client import timeline

from keras_layer_normalization import LayerNormalization
from keras.callbacks import EarlyStopping, ModelCheckpoint, History, CSVLogger, Callback
from keras import optimizers
from keras import backend as K
from keras.models import load_model
from keras.utils import multi_gpu_model, Sequence

from ConfusionMatrix import ConfusionMatrix


def acc_region(y_true, y_pred, col, value):
    non_zero_pad_mask = K.any(tf.equal(y_true, tf.constant(1.0)), axis=-1)
    content_mask = tf.equal(y_true[:, :, :, col], tf.constant(value))
    mask = tf.logical_and(non_zero_pad_mask, content_mask)

    y_true = K.argmax(tf.boolean_mask(y_true, mask), axis=-1)
    y_pred = K.argmax(tf.boolean_mask(y_pred, mask), axis=-1)

    errors = K.cast(K.equal(y_true, y_pred), K.floatx())
    error_return = tf.cond(tf.equal(tf.size(errors), 0),
                           lambda: tf.constant(0.0), lambda: K.mean(errors))
    return error_return


def acc_g_oh(y_true, y_pred):
    return acc_region(y_true, y_pred, 0, 0.0)


def acc_ig_oh(y_true, y_pred):
    return acc_region(y_true, y_pred, 0, 1.0)


class SaveEveryEpoch(Callback):
    def __init__(self, output_dir):
        super(SaveEveryEpoch, self).__init__()
        self.output_dir = output_dir

    def on_epoch_end(self, epoch, _):
        path = os.path.join(self.output_dir, f'model{epoch}.h5')
        self.model.save(path)
        print(f'saved model at {path}')

class ConfusionMatrixTrain(Callback):
    def __init__(self, generator, save_model_path, report_to_nni=False):
        self.generator = generator
        self.save_model_path = save_model_path
        self.report_to_nni = report_to_nni
        self.best_genic_f1 = 0.0

    def on_epoch_end(self, epoch, logs=None):
        genic_f1 = HelixerModel.run_confusion_matrix(self.generator, self.model)
        if self.report_to_nni:
            nni.report_intermediate_result(genic_f1)
        if genic_f1 > self.best_genic_f1:
            self.best_genic_f1 = genic_f1
            self.model.save(self.save_model_path)
            print('saved new best model with genic f1 of {} at {}'.format(self.best_genic_f1,
                                                                          self.save_model_path))

    def on_train_end(self, logs=None):
        if self.report_to_nni:
            nni.report_final_result(self.best_genic_f1)


class HelixerSequence(Sequence):
    def __init__(self, model, h5_file, mode, shuffle):
        assert mode in ['train', 'val', 'test']
        assert mode != 'test' or model.load_model_path  # assure that the mode param is correct
        self.model = model
        self.h5_file = h5_file
        self.mode = mode
        self.batch_size = self.model.batch_size
        self.float_precision = self.model.float_precision
        self.class_weights = self.model.class_weights
        self.meta_losses = self.model.meta_losses
        self.x_dset = h5_file['/data/X']
        self.y_dset = h5_file['/data/y']
        self.sw_dset = h5_file['/data/sample_weights']
        self._load_and_scale_meta_info()
        self.transitions_dset = h5_file['data/transitions']
        self.transitions = self.model.transitions
        self.debug = self.model.debug

        # set array of usable indexes, always exclude all erroneous sequences during training
        if mode == 'train':
            self.usable_idx = np.flatnonzero(np.array(h5_file['/data/err_samples']) == False)
        else:
            self.usable_idx = list(range(self.x_dset.shape[0]))
        if shuffle:
            random.shuffle(self.usable_idx)

    def _load_and_scale_meta_info(self):
        self.gc_contents = np.array(self.h5_file['/data/gc_contents'], dtype=self.float_precision)
        self.coord_lengths = np.array(self.h5_file['/data/coord_lengths'], dtype=self.float_precision)
        # scale gc content by their coord lengths
        self.gc_contents /= self.coord_lengths
        # log transform and standardize coord_lengths to [0, 1]
        # gc_contents should have a fine scale already
        self.coord_lengths = np.log(self.coord_lengths)
        self.coord_lengths = self.coord_lengths.reshape(-1, 1)
        self.coord_lengths = MinMaxScaler().fit(self.coord_lengths).transform(self.coord_lengths)
        # need to clip as values can be slightly above 1.0 (docs say otherwise..)
        self.coord_lengths = np.clip(self.coord_lengths, 0.0, 1.0).squeeze()
        assert np.all(np.logical_and(self.gc_contents >= 0.0, self.gc_contents <= 1.0))
        assert np.all(np.logical_and(self.coord_lengths >= 0.0, self.coord_lengths <= 1.0))

    def _seqs_per_batch(self):
        """Calculates how many original sequences are needed to fill a batch. Necessary
        if --overlap is on"""
        if self.model.overlap:
            n_seqs = self.batch_size / (self.core_length / self.overlap_offset)
            assert n_seqs.is_integer()
        else:
            n_seqs = self.batch_size
        return int(n_seqs)

    def __len__(self):
<<<<<<< HEAD
        # return 1
        return int(np.ceil(len(self.usable_idx) / float(self._seqs_per_batch())))
=======
        if self.debug:
            return 1
        else:
            return int(np.ceil(len(self.usable_idx) / float(self.batch_size)))
>>>>>>> e1ea4444

    @abstractmethod
    def __getitem__(self, idx):
        pass


class HelixerModel(ABC):
    def __init__(self):
        tf.logging.set_verbosity(tf.logging.ERROR)
        os.environ['TF_CPP_MIN_LOG_LEVEL'] = '3'

        self.parser = argparse.ArgumentParser()
        self.parser.add_argument('-d', '--data-dir', type=str, default='')
        self.parser.add_argument('-sm', '--save-model-path', type=str, default='./best_model.h5')
        # training params
        self.parser.add_argument('-e', '--epochs', type=int, default=10000)
        self.parser.add_argument('-bs', '--batch-size', type=int, default=8)
        self.parser.add_argument('-loss', '--loss', type=str, default='')
        self.parser.add_argument('-cn', '--clip-norm', type=float, default=1.0)
        self.parser.add_argument('-lr', '--learning-rate', type=float, default=1e-3)
        self.parser.add_argument('-cw', '--class-weights', type=str, default='None')
        self.parser.add_argument('-meta-losses', '--meta-losses', action='store_true')
        self.parser.add_argument('-t', '--transitions', type=str, default='None')
        # testing
        self.parser.add_argument('-lm', '--load-model-path', type=str, default='')
        self.parser.add_argument('-td', '--test-data', type=str, default='')
        self.parser.add_argument('-po', '--prediction-output-path', type=str, default='predictions.h5')
        self.parser.add_argument('-ev', '--eval', action='store_true')
        # overlap options
        self.parser.add_argument('-overlap', '--overlap', action='store_true')
        self.parser.add_argument('-overlap-offset', '--overlap-offset', type=int, default=2000)
        self.parser.add_argument('-core-len', '--core-length', type=int, default=10000)
        # resources
        self.parser.add_argument('-fp', '--float-precision', type=str, default='float32')
        self.parser.add_argument('-gpus', '--gpus', type=int, default=1)
        self.parser.add_argument('-cpus', '--cpus', type=int, default=8)
        self.parser.add_argument('--specific-gpu-id', type=int, default=-1)
        # misc flags
        self.parser.add_argument('-see', '--save-every-epoch', action='store_true')
        self.parser.add_argument('-nni', '--nni', action='store_true')
        self.parser.add_argument('-trace', '--trace', action='store_true')
        self.parser.add_argument('-v', '--verbose', action='store_true')
        self.parser.add_argument('-db', '--debug', action='store_true')

    def parse_args(self):
        args = vars(self.parser.parse_args())
        self.__dict__.update(args)

        self.class_weights = eval(self.class_weights)
        if type(self.class_weights) is list:
            self.class_weights = np.array(self.class_weights, dtype=np.float32)

        self.transitions = eval(self.transitions)
        if type(self.transitions) is list:
            self.transitions = np.array(self.transitions, dtype = np.float32)

        if self.nni:
            hyperopt_args = nni.get_next_parameter()
            self.__dict__.update(hyperopt_args)
            nni_save_model_path = os.path.expandvars('$NNI_OUTPUT_DIR/best_model.h5')
            nni_pred_output_path = os.path.expandvars('$NNI_OUTPUT_DIR/predictions.h5')
            self.__dict__['save_model_path'] = nni_save_model_path
            self.__dict__['prediction_output_path'] = nni_pred_output_path
            args.update(hyperopt_args)
            # for the print out
            args['save_model_path'] = nni_save_model_path
            args['prediction_output_path'] = nni_pred_output_path
        if self.verbose:
            print()
            pprint(args)

    def generate_callbacks(self):
        cm_cb = ConfusionMatrixTrain(self.gen_validation_data(), self.save_model_path,
                                     report_to_nni=self.nni)
        see_cb = SaveEveryEpoch(os.path.dirname(self.save_model_path))
        return [cm_cb, see_cb]

    def set_resources(self):
        K.set_floatx(self.float_precision)
        if self.specific_gpu_id > -1:
            os.environ['CUDA_DEVICE_ORDER'] = 'PCI_BUS_ID';
            os.environ['CUDA_VISIBLE_DEVICES'] = str(self.specific_gpu_id)

    def gen_training_data(self):
        SequenceCls = self.sequence_cls()
        return SequenceCls(model=self,
                           h5_file=self.h5_train,
                           mode='train',
                           shuffle=True)

    def gen_validation_data(self):
        SequenceCls = self.sequence_cls()
        return SequenceCls(model=self,
                           h5_file=self.h5_val,
                           mode='val',
                           shuffle=False)

    def gen_test_data(self):
        SequenceCls = self.sequence_cls()
        return SequenceCls(model=self,
                           h5_file=self.h5_test,
                           mode='test',
                           shuffle=False)

    @staticmethod
    def run_confusion_matrix(generator, model):
        start = time.time()
        cm_calculator = ConfusionMatrix(generator)
        genic_f1 = cm_calculator.calculate_cm(model)
        if np.isnan(genic_f1):
            genic_f1 = 0.0
        print('\ncm calculation took: {:.2f} minutes\n'.format(int(time.time() - start) / 60))
        return genic_f1

    @abstractmethod
    def sequence_cls(self):
        pass

    @abstractmethod
    def model(self):
        pass

    @abstractmethod
    def compile_model(self, model):
        pass

    def plot_model(self, model):
        from keras.utils import plot_model
        plot_model(model, to_file='model.png')
        print('Plotted to model.png')
        sys.exit()

    def open_data_files(self):
        def get_n_correct_seqs(h5_file):
            err_samples = np.array(h5_file['/data/err_samples'])
            n_correct = np.count_nonzero(err_samples == False)
            if n_correct == 0:
                print('WARNING: no fully correct sample found')
            return n_correct

        def get_n_intergenic_seqs(h5_file):
            ic_samples = np.array(h5_file['/data/fully_intergenic_samples'])
            n_fully_ig = np.count_nonzero(ic_samples == True)
            if n_fully_ig == 0:
                print('WARNING: no fully intergenic samples found')
            return n_fully_ig

        if not self.load_model_path:
            self.h5_train = h5py.File(os.path.join(self.data_dir, 'training_data.h5'), 'r')
            self.h5_val = h5py.File(os.path.join(self.data_dir, 'validation_data.h5'), 'r')
            self.shape_train = self.h5_train['/data/X'].shape
            self.shape_val = self.h5_val['/data/X'].shape

            n_train_correct_seqs = get_n_correct_seqs(self.h5_train)
            n_val_correct_seqs = get_n_correct_seqs(self.h5_val)

            n_train_seqs = n_train_correct_seqs
            n_val_seqs = self.shape_val[0]  # always validate on all

            n_intergenic_train_seqs = get_n_intergenic_seqs(self.h5_train)
            n_intergenic_val_seqs = get_n_intergenic_seqs(self.h5_val)
        else:
            self.h5_test = h5py.File(self.test_data, 'r')
            self.shape_test = self.h5_test['/data/X'].shape

            n_test_correct_seqs = get_n_correct_seqs(self.h5_test)
            n_test_seqs_with_intergenic = self.shape_test[0]
            n_intergenic_test_seqs = get_n_intergenic_seqs(self.h5_test)

        if self.verbose:
            print('\nData config: ')
            if not self.load_model_path:
                print(dict(self.h5_train.attrs))
                print('\nTraining data shape: {}'.format(self.shape_train[:2]))
                print('Validation data shape: {}'.format(self.shape_val[:2]))
                print('\nTotal est. training sequences: {}'.format(n_train_seqs))
                print('Total est. val sequences: {}'.format(n_val_seqs))
                print('\nEst. intergenic train/val seqs: {:.2f}% / {:.2f}%'.format(
                    n_intergenic_train_seqs / n_train_seqs * 100,
                    n_intergenic_val_seqs / n_val_seqs * 100))
                print('Fully correct train/val seqs: {:.2f}% / {:.2f}%\n'.format(
                    n_train_correct_seqs / self.shape_train[0] * 100,
                    n_val_correct_seqs / self.shape_val[0] * 100))
            else:
                print(dict(self.h5_test.attrs))
                print('\nTest data shape: {}'.format(self.shape_test[:2]))
                print('\nIntergenic test seqs: {:.2f}%'.format(
                    n_intergenic_test_seqs / n_test_seqs_with_intergenic * 100))
                print('Fully correct test seqs: {:.2f}%\n'.format(
                    n_test_correct_seqs / self.shape_test[0] * 100))

    def _make_predictions(self, model):
        # loop through batches and continously expand output dataset as everything might
        # not fit in memory
        pred_out = h5py.File(self.prediction_output_path, 'w')
        test_sequence = self.gen_test_data()
        for i in range(len(test_sequence)):
            if self.verbose:
                print(i, '/', len(test_sequence), end='\r')
            predictions = model.predict_on_batch(test_sequence[i][0])
            if type(predictions) is list:
                predictions, meta_predictions = predictions
            # join last two dims when predicting one hot labels
            predictions = predictions.reshape(predictions.shape[:2] + (-1,)).astype(np.float16)
            # reshape when predicting more than one point at a time
            label_dim = 4
            if predictions.shape[2] != label_dim:
                n_points = predictions.shape[2] // label_dim
                predictions = predictions.reshape(
                    predictions.shape[0],
                    predictions.shape[1] * n_points,
                    label_dim,
                )
                # add 0-padding if needed
                n_removed = self.shape_test[1] - predictions.shape[1]
                if n_removed > 0:
                    zero_padding = np.zeros((predictions.shape[0], n_removed, predictions.shape[2]),
                                            dtype=np.float16)
                    predictions = np.concatenate((predictions, zero_padding), axis=1)
            # create or expand dataset
            if i == 0:
                old_len = 0
                pred_out.create_dataset('/predictions',
                                        data=predictions,
                                        maxshape=(None,) + predictions.shape[1:],
                                        chunks=(1,) + predictions.shape[1:],
                                        dtype='float16',
                                        compression='lzf',
                                        shuffle=True)
            else:
                old_len = pred_out['/predictions'].shape[0]
                pred_out['/predictions'].resize(old_len + predictions.shape[0], axis=0)
            # save predictions
            pred_out['/predictions'][old_len:] = predictions

        # add model config and other attributes to predictions
        h5_model = h5py.File(self.load_model_path, 'r')
        pred_out.attrs['model_config'] = h5_model.attrs['model_config']
        pred_out.attrs['n_bases_removed'] = n_removed
        pred_out.attrs['test_data_path'] = self.test_data
        pred_out.attrs['timestamp'] = str(datetime.datetime.now())
        pred_out.close()
        h5_model.close()

    def _load_helixer_model(self):
        model = load_model(self.load_model_path, custom_objects = {
            'LayerNormalization': LayerNormalization,
            'acc_g_oh': acc_g_oh,
            'acc_ig_oh': acc_ig_oh,
        })
        return model

    def _print_model_info(self, model):
        os.chdir(os.path.dirname(__file__))
        cmd = ['git', 'rev-parse', '--abbrev-ref', 'HEAD']
        branch = subprocess.check_output(cmd).strip().decode()
        cmd = ['git', 'describe', '--always']  # show tag or hash if no tag available
        commit = subprocess.check_output(cmd).strip().decode()
        print(f'Current helixerprep branch: {branch} ({commit})\n')

        if self.verbose:
            print(model.summary())
        else:
            print('Total params: {:,}'.format(model.count_params()))

    def _trace(self, model, generator):
        run_options = tf.RunOptions(trace_level=tf.RunOptions.FULL_TRACE)
        run_metadata = tf.RunMetadata()
        fn = K.function(model.inputs, model.outputs, options=run_options, run_metadata=run_metadata)
        for i in range(4):
            x = K.variable(generator[i][0], dtype='float32')
            fn([x])
            tl = timeline.Timeline(run_metadata.step_stats)
            ctf = tl.generate_chrome_trace_format()
            with open(f'timeline_{i}.json', 'w') as f:
                f.write(ctf)
                print(f'trace {i} printed')

    def run(self):
        self.set_resources()
        self.open_data_files()
        # we either train or predict
        if not self.load_model_path:
            model = self.model()
            if self.trace:
                self._trace(model, self.gen_training_data())
                exit()
            if self.gpus >= 2:
                model = multi_gpu_model(model, gpus=self.gpus)
            self._print_model_info(model)

            self.optimizer = optimizers.Adam(lr=self.learning_rate, clipnorm=self.clip_norm)
            self.compile_model(model)

            model.fit_generator(generator=self.gen_training_data(),
                                epochs=self.epochs,
                                workers=0,  # run in main thread
                                # workers=1,
                                validation_data=self.gen_validation_data(),
                                callbacks=self.generate_callbacks(),
                                verbose=True)

            # set all model instance variables so predictions are made on the validation set
            self.h5_test = self.h5_val
            self.shape_test = self.shape_val
            self.load_model_path = self.save_model_path
            self.test_data = os.path.join(self.data_dir, 'validation_data.h5')
            self.class_weights = None
            model = self._load_helixer_model()
            self._make_predictions(model)
            print(f'Predictions made with {self.load_model_path} on {self.test_data} '
                  + f'and saved to {self.prediction_output_path}')

            self.h5_train.close()
            self.h5_val.close()

        # predict instead of train
        else:
            assert self.test_data.endswith('.h5'), 'Need a h5 test data file when loading a model'
            assert self.load_model_path.endswith('.h5'), 'Need a h5 model file'
            model = self._load_helixer_model()
            self._print_model_info(model)

            if self.eval:
                _ = HelixerModel.run_confusion_matrix(self.gen_test_data(), model)
            else:
                if os.path.isfile(self.prediction_output_path):
                    print(f'{self.prediction_output_path} already existing and will be overridden.')
                self._make_predictions(model)

            self.h5_test.close()<|MERGE_RESOLUTION|>--- conflicted
+++ resolved
@@ -139,15 +139,10 @@
         return int(n_seqs)
 
     def __len__(self):
-<<<<<<< HEAD
-        # return 1
-        return int(np.ceil(len(self.usable_idx) / float(self._seqs_per_batch())))
-=======
         if self.debug:
             return 1
         else:
             return int(np.ceil(len(self.usable_idx) / float(self.batch_size)))
->>>>>>> e1ea4444
 
     @abstractmethod
     def __getitem__(self, idx):
@@ -176,10 +171,6 @@
         self.parser.add_argument('-td', '--test-data', type=str, default='')
         self.parser.add_argument('-po', '--prediction-output-path', type=str, default='predictions.h5')
         self.parser.add_argument('-ev', '--eval', action='store_true')
-        # overlap options
-        self.parser.add_argument('-overlap', '--overlap', action='store_true')
-        self.parser.add_argument('-overlap-offset', '--overlap-offset', type=int, default=2000)
-        self.parser.add_argument('-core-len', '--core-length', type=int, default=10000)
         # resources
         self.parser.add_argument('-fp', '--float-precision', type=str, default='float32')
         self.parser.add_argument('-gpus', '--gpus', type=int, default=1)
@@ -477,5 +468,4 @@
                 if os.path.isfile(self.prediction_output_path):
                     print(f'{self.prediction_output_path} already existing and will be overridden.')
                 self._make_predictions(model)
-
             self.h5_test.close()