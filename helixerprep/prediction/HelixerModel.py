--- conflicted
+++ resolved
@@ -125,17 +125,9 @@
         callbacks = [
             History(),
             CSVLogger('history.log'),
-<<<<<<< HEAD
-            EarlyStopping(monitor='val_loss', patience=self.patience, verbose=1),
-            ModelCheckpoint(self.save_model_path, monitor='val_loss', save_best_only=True, verbose=1),
-=======
-            # EarlyStopping(monitor='val_loss', patience=self.patience, verbose=1),
             EarlyStopping(monitor='val_acc_g_row', patience=self.patience, verbose=1),
-            # ModelCheckpoint(self.save_model_path, monitor='val_loss', save_best_only=True, verbose=1),
             ModelCheckpoint(self.save_model_path, monitor='val_acc_g_row', mode='max',
                             save_best_only=True, verbose=1),
-            F1ResultsTrain(self.gen_validation_data(), self.n_steps_val)
->>>>>>> 58620a2a
         ]
         if not self.no_f1_score:
             callbacks.append(F1ResultsTrain(self.gen_validation_data(), self.n_steps_val))
