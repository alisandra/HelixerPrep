from abc import ABC, abstractmethod
import os
import sys
try:
    import nni
except ImportError:
    pass
import time
import h5py
import random
import argparse
import datetime
import importlib
import subprocess
import numpy as np
import tensorflow as tf
from pprint import pprint
from functools import partial
from sklearn.preprocessing import MinMaxScaler
from tensorflow.python.client import timeline

from keras_layer_normalization import LayerNormalization
from keras.callbacks import EarlyStopping, ModelCheckpoint, History, CSVLogger, Callback
from keras import optimizers
from keras import backend as K
from keras.models import load_model
from keras.utils import multi_gpu_model, Sequence

from ConfusionMatrix import ConfusionMatrix


class SaveEveryEpoch(Callback):
    def __init__(self, output_dir):
        super(SaveEveryEpoch, self).__init__()
        self.output_dir = output_dir

    def on_epoch_end(self, epoch, _):
        path = os.path.join(self.output_dir, f'model{epoch}.h5')
        self.model.save(path)
        print(f'saved model at {path}')

class ConfusionMatrixTrain(Callback):
    def __init__(self, save_model_path, val_generator, canary_generator=None, report_to_nni=False):
        self.save_model_path = save_model_path
        self.val_generator = val_generator
        self.canary_generator = canary_generator
        self.report_to_nni = report_to_nni
        self.best_val_genic_f1 = 0.0

    def on_epoch_end(self, epoch, logs=None):
        val_genic_f1 = HelixerModel.run_confusion_matrix(self.val_generator, self.model)
        if self.canary_generator:
            print('canary cm:')
            _ = HelixerModel.run_confusion_matrix(self.canary_generator, self.model)
        if self.report_to_nni:
            nni.report_intermediate_result(val_genic_f1)
        if val_genic_f1 > self.best_val_genic_f1:
            self.best_val_genic_f1 = val_genic_f1
            self.model.save(self.save_model_path)
            print('saved new best model with genic f1 of {} at {}'.format(self.best_val_genic_f1,
                                                                          self.save_model_path))

    def on_train_end(self, logs=None):
        if self.report_to_nni:
            nni.report_final_result(self.best_val_genic_f1)


class HelixerSequence(Sequence):
    def __init__(self, model, h5_file, mode, shuffle):
        assert mode in ['train', 'val', 'test']
        self.model = model
        self.h5_file = h5_file
        self.mode = mode
        self._cp_into_namespace(['batch_size', 'float_precision', 'class_weights', 'meta_losses',
                                 'transition_weights', 'overlap', 'overlap_offset', 'core_length'])
        self.x_dset = h5_file['/data/X']
        self.y_dset = h5_file['/data/y']
        self.sw_dset = h5_file['/data/sample_weights']
        self.seqids_dset = h5_file['/data/seqids']
        if self.transition_weights is not None:
            self.transitions_dset = h5_file['data/transitions']
        self.chunk_size = self.y_dset.shape[1]
        self._load_and_scale_meta_info()
        self.debug = self.model.debug

        # set array of usable indexes, always exclude all erroneous sequences during training
        if mode == 'train':
            self.usable_idx = np.flatnonzero(np.array(h5_file['/data/err_samples']) == False)
        else:
            self.usable_idx = list(range(self.x_dset.shape[0]))
        if shuffle:
            random.shuffle(self.usable_idx)

    def _cp_into_namespace(self, names):
        """Moves class properties from self.model into this class for brevity"""
        for name in names:
            self.__dict__[name] = self.model.__dict__[name]

    def _load_and_scale_meta_info(self):
        self.gc_contents = np.array(self.h5_file['/data/gc_contents'], dtype=self.float_precision)
        self.coord_lengths = np.array(self.h5_file['/data/coord_lengths'], dtype=self.float_precision)
        # scale gc content by their coord lengths
        self.gc_contents /= self.coord_lengths
        # log transform and standardize coord_lengths to [0, 1]
        # gc_contents should have a fine scale already
        self.coord_lengths = np.log(self.coord_lengths)
        self.coord_lengths = self.coord_lengths.reshape(-1, 1)
        self.coord_lengths = MinMaxScaler().fit(self.coord_lengths).transform(self.coord_lengths)
        # need to clip as values can be slightly above 1.0 (docs say otherwise..)
        self.coord_lengths = np.clip(self.coord_lengths, 0.0, 1.0).squeeze()
        assert np.all(np.logical_and(self.gc_contents >= 0.0, self.gc_contents <= 1.0))
        assert np.all(np.logical_and(self.coord_lengths >= 0.0, self.coord_lengths <= 1.0))

    def _usable_idx_batch(self, idx):
        n_seqs = self._seqs_per_batch()
        usable_idx_slice = self.usable_idx[idx * n_seqs:(idx + 1) * n_seqs]
        usable_idx_slice = sorted(list(usable_idx_slice))  # got to always provide a sorted list of idx
        return usable_idx_slice

    def _get_batch_data(self, idx):
        usable_idx_batch = self._usable_idx_batch(idx)

        if self.overlap:
            X = self.x_dset[usable_idx_batch]
            X = np.concatenate(X, axis=0)
            # apply sliding window
            X = [X[i:i+self.chunk_size]
                 for i in range(0, len(X) - self.chunk_size + 1, self.overlap_offset)]
            X = np.stack(X)
        else:
            X = self.x_dset[usable_idx_batch]

        y = self.y_dset[usable_idx_batch]
        sw = self.sw_dset[usable_idx_batch]
        if self.transition_weights is not None:
            transitions = self.transitions_dset[usable_idx_batch]
        else:
            transitions = None
        return X, y, sw, transitions

    def _get_seqids_for_batch(self, idx):
        usable_idx_batch = self._usable_idx_batch(idx)
        seqids = self.seqids_dset[usable_idx_batch]
        return seqids

    def _seqs_per_batch(self, batch_idx=None):
        """Calculates how many original sequences are needed to fill a batch. Necessary
        if --overlap is on"""
        if self.overlap:
            n_seqs = self.batch_size / (self.chunk_size / self.overlap_offset)
        else:
            n_seqs = self.batch_size
        if batch_idx and batch_idx == len(self) - 1:
            n_seqs = len(self.usable_idx) % n_seqs  # calculate overhang when at the end
        return int(n_seqs)

    def __len__(self):
        if self.debug:
            return 100
        else:
            return int(np.ceil(len(self.usable_idx) / self._seqs_per_batch()))

    @abstractmethod
    def __getitem__(self, idx):
        pass


class HelixerModel(ABC):
    def __init__(self):
        tf.logging.set_verbosity(tf.logging.ERROR)
        os.environ['TF_CPP_MIN_LOG_LEVEL'] = '3'

        self.parser = argparse.ArgumentParser()
        self.parser.add_argument('-d', '--data-dir', type=str, default='')
        self.parser.add_argument('-sm', '--save-model-path', type=str, default='./best_model.h5')
        # training params
        self.parser.add_argument('-e', '--epochs', type=int, default=10000)
        self.parser.add_argument('-bs', '--batch-size', type=int, default=8)
        self.parser.add_argument('-loss', '--loss', type=str, default='')
        self.parser.add_argument('-cn', '--clip-norm', type=float, default=1.0)
        self.parser.add_argument('-lr', '--learning-rate', type=float, default=1e-3)
        self.parser.add_argument('-cw', '--class-weights', type=str, default='None')
        self.parser.add_argument('-meta-losses', '--meta-losses', action='store_true')
<<<<<<< HEAD
        self.parser.add_argument('-t', '--transitions', type=str, default='None')
        self.parser.add_argument('-can', '--canary-dataset', type=str, default='')
=======
        self.parser.add_argument('-tw', '--transition_weights', type=str, default='None')
>>>>>>> 0ef5582b
        # testing
        self.parser.add_argument('-lm', '--load-model-path', type=str, default='')
        self.parser.add_argument('-td', '--test-data', type=str, default='')
        self.parser.add_argument('-po', '--prediction-output-path', type=str, default='predictions.h5')
        self.parser.add_argument('-ev', '--eval', action='store_true')
        # overlap options
        self.parser.add_argument('-overlap', '--overlap', action='store_true')
        self.parser.add_argument('-overlap-offset', '--overlap-offset', type=int, default=2500) # 2500
        self.parser.add_argument('-core-len', '--core-length', type=int, default=10000)
        # resources
        self.parser.add_argument('-fp', '--float-precision', type=str, default='float32')
        self.parser.add_argument('-gpus', '--gpus', type=int, default=1)
        self.parser.add_argument('-cpus', '--cpus', type=int, default=8)
        self.parser.add_argument('--specific-gpu-id', type=int, default=-1)
        # misc flags
        self.parser.add_argument('-see', '--save-every-epoch', action='store_true')
        self.parser.add_argument('-nni', '--nni', action='store_true')
        self.parser.add_argument('-trace', '--trace', action='store_true')
        self.parser.add_argument('-v', '--verbose', action='store_true')
        self.parser.add_argument('-db', '--debug', action='store_true')

    def parse_args(self):
        args = vars(self.parser.parse_args())
        self.__dict__.update(args)

        self.class_weights = eval(self.class_weights)
        if type(self.class_weights) is list:
            self.class_weights = np.array(self.class_weights, dtype=np.float32)

        self.transition_weights = eval(self.transition_weights)
        if type(self.transition_weights) is list:
            self.transition_weights = np.array(self.transition_weights, dtype = np.float32)

        if self.overlap:
            assert self.load_model_path  # only use overlapping during test time
            assert self.overlap_offset < self.core_length
            # check if everything divides evenly to avoid further head aches
            assert (20000 / self.core_length).is_integer()  # assume 20000 chunk size
            assert (self.batch_size / (20000 / self.overlap_offset)).is_integer()
            assert ((20000 - self.core_length) / 2 / self.overlap_offset).is_integer()

        if self.nni:
            hyperopt_args = nni.get_next_parameter()
            self.__dict__.update(hyperopt_args)
            nni_save_model_path = os.path.expandvars('$NNI_OUTPUT_DIR/best_model.h5')
            nni_pred_output_path = os.path.expandvars('$NNI_OUTPUT_DIR/predictions.h5')
            self.__dict__['save_model_path'] = nni_save_model_path
            self.__dict__['prediction_output_path'] = nni_pred_output_path
            args.update(hyperopt_args)
            # for the print out
            args['save_model_path'] = nni_save_model_path
            args['prediction_output_path'] = nni_pred_output_path
        if self.verbose:
            print()
            pprint(args)

    def generate_callbacks(self):
        canary_gen = self.gen_canary_data() if self.canary_dataset else None
        callbacks = [ConfusionMatrixTrain(self.save_model_path, self.gen_validation_data(),
                                          canary_gen, report_to_nni=self.nni)]
        if self.save_every_epoch:
            callbacks.append(SaveEveryEpoch(os.path.dirname(self.save_model_path)))
        return callbacks

    def set_resources(self):
        K.set_floatx(self.float_precision)
        if self.specific_gpu_id > -1:
            os.environ['CUDA_DEVICE_ORDER'] = 'PCI_BUS_ID';
            os.environ['CUDA_VISIBLE_DEVICES'] = str(self.specific_gpu_id)

    def gen_training_data(self):
        SequenceCls = self.sequence_cls()
        return SequenceCls(model=self,
                           h5_file=self.h5_train,
                           mode='train',
                           shuffle=True)

    def gen_validation_data(self):
        SequenceCls = self.sequence_cls()
        return SequenceCls(model=self,
                           h5_file=self.h5_val,
                           mode='val',
                           shuffle=False)

    def gen_test_data(self):
        SequenceCls = self.sequence_cls()
        return SequenceCls(model=self,
                           h5_file=self.h5_test,
                           mode='test',
                           shuffle=False)

    def gen_canary_data(self):
        SequenceCls = self.sequence_cls()
        return SequenceCls(model=self,
                           h5_file=self.h5_canary,
                           mode='test',
                           shuffle=False)

    @staticmethod
    def run_confusion_matrix(generator, model):
        start = time.time()
        cm_calculator = ConfusionMatrix(generator)
        genic_f1 = cm_calculator.calculate_cm(model)
        if np.isnan(genic_f1):
            genic_f1 = 0.0
        print('\ncm calculation took: {:.2f} minutes\n'.format(int(time.time() - start) / 60))
        return genic_f1

    @abstractmethod
    def sequence_cls(self):
        pass

    @abstractmethod
    def model(self):
        pass

    @abstractmethod
    def compile_model(self, model):
        pass

    def plot_model(self, model):
        from keras.utils import plot_model
        plot_model(model, to_file='model.png')
        print('Plotted to model.png')
        sys.exit()

    def open_data_files(self):
        def get_n_correct_seqs(h5_file):
            err_samples = np.array(h5_file['/data/err_samples'])
            n_correct = np.count_nonzero(err_samples == False)
            if n_correct == 0:
                print('WARNING: no fully correct sample found')
            return n_correct

        def get_n_intergenic_seqs(h5_file):
            ic_samples = np.array(h5_file['/data/fully_intergenic_samples'])
            n_fully_ig = np.count_nonzero(ic_samples == True)
            if n_fully_ig == 0:
                print('WARNING: no fully intergenic samples found')
            return n_fully_ig

        if not self.load_model_path:
            self.h5_train = h5py.File(os.path.join(self.data_dir, 'training_data.h5'), 'r')
            self.h5_val = h5py.File(os.path.join(self.data_dir, 'validation_data.h5'), 'r')
            self.shape_train = self.h5_train['/data/X'].shape
            self.shape_val = self.h5_val['/data/X'].shape

            n_train_correct_seqs = get_n_correct_seqs(self.h5_train)
            n_val_correct_seqs = get_n_correct_seqs(self.h5_val)

            n_train_seqs = n_train_correct_seqs
            n_val_seqs = self.shape_val[0]  # always validate on all

            n_intergenic_train_seqs = get_n_intergenic_seqs(self.h5_train)
            n_intergenic_val_seqs = get_n_intergenic_seqs(self.h5_val)
        else:
            self.h5_test = h5py.File(self.test_data, 'r')
            self.shape_test = self.h5_test['/data/X'].shape

            n_test_correct_seqs = get_n_correct_seqs(self.h5_test)
            n_test_seqs_with_intergenic = self.shape_test[0]
            n_intergenic_test_seqs = get_n_intergenic_seqs(self.h5_test)

        if self.canary_dataset:
            self.h5_canary = h5py.File(self.canary_dataset, 'r')
            print('\nCanary data config: ')
            print(dict(self.h5_canary.attrs))

        if self.verbose:
            print('\nData config: ')
            if not self.load_model_path:
                print(dict(self.h5_train.attrs))
                print('\nTraining data shape: {}'.format(self.shape_train[:2]))
                print('Validation data shape: {}'.format(self.shape_val[:2]))
                print('\nTotal est. training sequences: {}'.format(n_train_seqs))
                print('Total est. val sequences: {}'.format(n_val_seqs))
                print('\nEst. intergenic train/val seqs: {:.2f}% / {:.2f}%'.format(
                    n_intergenic_train_seqs / n_train_seqs * 100,
                    n_intergenic_val_seqs / n_val_seqs * 100))
                print('Fully correct train/val seqs: {:.2f}% / {:.2f}%\n'.format(
                    n_train_correct_seqs / self.shape_train[0] * 100,
                    n_val_correct_seqs / self.shape_val[0] * 100))
            else:
                print(dict(self.h5_test.attrs))
                print('\nTest data shape: {}'.format(self.shape_test[:2]))
                print('\nIntergenic test seqs: {:.2f}%'.format(
                    n_intergenic_test_seqs / n_test_seqs_with_intergenic * 100))
                print('Fully correct test seqs: {:.2f}%\n'.format(
                    n_test_correct_seqs / self.shape_test[0] * 100))

    def _overlap_predictions(self, batch_idx, test_sequence, predictions):
        # first zero out any predictions that were made across seqid borders
        chunk_size = predictions.shape[1]
        seqids = test_sequence._get_seqids_for_batch(batch_idx)
        n_cross_seq_preds = chunk_size // self.overlap_offset - 1
        for i in range(len(seqids) - 1):
            if seqids[i] != seqids[i + 1]:
                start_idx = i * (n_cross_seq_preds + 1) + 1
                zeros = np.zeros((n_cross_seq_preds,) + predictions.shape[1:], dtype=predictions.dtype)
                predictions[start_idx:start_idx + n_cross_seq_preds] = zeros

        # actual overlapping; save first and last sequence for special handling later
        first, last = predictions[0], predictions[-1]
        # cut to the core
        seq_overhang = int((chunk_size - self.core_length) / 2)
        predictions = [s[seq_overhang:-seq_overhang] for s in predictions]
        # generate sequences at the start and end
        start_seqs = [first[j:j+self.core_length]
                      for j in range(0, seq_overhang, self.overlap_offset)]
        end_seqs = [last[j-self.core_length:j]
                    for j in range(chunk_size - seq_overhang + self.overlap_offset,
                                   chunk_size + 1,
                                   self.overlap_offset)]
        predictions = start_seqs + predictions + end_seqs
        predictions = np.stack(predictions)

        # merge and stack efficiently so everything can be averaged
        n_overlapping_seqs = self.core_length // self.overlap_offset
        n_predicted_original_seqs = test_sequence._seqs_per_batch(batch_idx=batch_idx)
        n_predicted_bases = n_predicted_original_seqs * chunk_size

        stacked = np.zeros((n_overlapping_seqs, n_predicted_bases, 4), dtype=predictions.dtype)
        for j in range(n_overlapping_seqs):
            # get idx of every n_overlapping_seqs'th seq starting at j
            idx = list(range(j, predictions.shape[0], n_overlapping_seqs))
            seq = np.concatenate(predictions[idx], axis=0)
            start_base = j * self.overlap_offset
            stacked[j, start_base:start_base+seq.shape[0]] = seq

        # average individual softmax values
        # does change pseudo-probability dist at the edge but not the argmax afterwards
        # (causes values to be lower there)
        averages = np.mean(stacked, axis=0)
        predictions = np.stack(np.split(averages, n_predicted_original_seqs))
        return predictions

    def _make_predictions(self, model):
        # loop through batches and continously expand output dataset as everything might
        # not fit in memory
        pred_out = h5py.File(self.prediction_output_path, 'w')
        test_sequence = self.gen_test_data()
        for i in range(len(test_sequence)):
            if self.verbose:
                print(i, '/', len(test_sequence), end='\r')
            predictions = model.predict_on_batch(test_sequence[i][0])
            if type(predictions) is list:
                predictions, meta_predictions = predictions
            # join last two dims when predicting one hot labels
            predictions = predictions.reshape(predictions.shape[:2] + (-1,))
            # reshape when predicting more than one point at a time
            label_dim = 4
            if predictions.shape[2] != label_dim:
                n_points = predictions.shape[2] // label_dim
                predictions = predictions.reshape(
                    predictions.shape[0],
                    predictions.shape[1] * n_points,
                    label_dim,
                )
                # add 0-padding if needed
                n_removed = self.shape_test[1] - predictions.shape[1]
                if n_removed > 0:
                    zero_padding = np.zeros((predictions.shape[0], n_removed, predictions.shape[2]),
                                            dtype=predictions.dtype)
                    predictions = np.concatenate((predictions, zero_padding), axis=1)

            if self.overlap and predictions.shape[0] > 1:
                predictions = self._overlap_predictions(i, test_sequence, predictions)

            # prepare h5 dataset and save the predictions to disk
            if i == 0:
                old_len = 0
                pred_out.create_dataset('/predictions',
                                        data=predictions,
                                        maxshape=(None,) + predictions.shape[1:],
                                        chunks=(1,) + predictions.shape[1:],
                                        dtype='float32',
                                        compression='lzf',
                                        shuffle=True)
            else:
                old_len = pred_out['/predictions'].shape[0]
                pred_out['/predictions'].resize(old_len + predictions.shape[0], axis=0)
            pred_out['/predictions'][old_len:] = predictions

        # add model config and other attributes to predictions
        h5_model = h5py.File(self.load_model_path, 'r')
        pred_out.attrs['model_config'] = h5_model.attrs['model_config']
        pred_out.attrs['n_bases_removed'] = n_removed
        pred_out.attrs['test_data_path'] = self.test_data
        pred_out.attrs['model_path'] = self.load_model_path
        pred_out.attrs['timestamp'] = str(datetime.datetime.now())
        pred_out.attrs['model_md5sum'] = self.loaded_model_hash
        pred_out.close()
        h5_model.close()

    def _load_helixer_model(self):
        model = load_model(self.load_model_path, custom_objects = {
            'LayerNormalization': LayerNormalization,
        })
        return model

    def _print_model_info(self, model):
        os.chdir(os.path.dirname(__file__))
        cmd = ['git', 'rev-parse', '--abbrev-ref', 'HEAD']
        branch = subprocess.check_output(cmd).strip().decode()
        cmd = ['git', 'describe', '--always']  # show tag or hash if no tag available
        commit = subprocess.check_output(cmd).strip().decode()
        print(f'Current helixerprep branch: {branch} ({commit})')
        if self.load_model_path:
            cmd = ['md5sum', self.load_model_path]
            self.loaded_model_hash = subprocess.check_output(cmd).strip().decode()
            print(f'Md5sum of the loaded model: {self.loaded_model_hash}')
        print()

        if self.verbose:
            print(model.summary())
        else:
            print('Total params: {:,}'.format(model.count_params()))

    def _trace(self, model, generator):
        run_options = tf.RunOptions(trace_level=tf.RunOptions.FULL_TRACE)
        run_metadata = tf.RunMetadata()
        fn = K.function(model.inputs, model.outputs, options=run_options, run_metadata=run_metadata)
        for i in range(4):
            x = K.variable(generator[i][0], dtype='float32')
            fn([x])
            tl = timeline.Timeline(run_metadata.step_stats)
            ctf = tl.generate_chrome_trace_format()
            with open(f'timeline_{i}.json', 'w') as f:
                f.write(ctf)
                print(f'trace {i} printed')

    def run(self):
        self.set_resources()
        self.open_data_files()
        # we either train or predict
        if not self.load_model_path:
            model = self.model()
            if self.trace:
                self._trace(model, self.gen_training_data())
                exit()
            if self.gpus >= 2:
                model = multi_gpu_model(model, gpus=self.gpus)
            self._print_model_info(model)

            self.optimizer = optimizers.Adam(lr=self.learning_rate, clipnorm=self.clip_norm)
            self.compile_model(model)

            model.fit_generator(generator=self.gen_training_data(),
                                epochs=self.epochs,
                                workers=0,  # run in main thread
                                # workers=1,
                                validation_data=self.gen_validation_data(),
                                callbacks=self.generate_callbacks(),
                                verbose=True)

            # set all model instance variables so predictions are made on the validation set
            self.h5_test = self.h5_val
            self.shape_test = self.shape_val
            self.load_model_path = self.save_model_path
            self.test_data = os.path.join(self.data_dir, 'validation_data.h5')
            self.class_weights = None
            model = self._load_helixer_model()
            self._make_predictions(model)
            print(f'Predictions made with {self.load_model_path} on {self.test_data} '
                  f'and saved to {self.prediction_output_path}')

            self.h5_train.close()
            self.h5_val.close()

        # predict instead of train
        else:
            assert self.test_data.endswith('.h5'), 'Need a h5 test data file when loading a model'
            assert self.load_model_path.endswith('.h5'), 'Need a h5 model file'
            model = self._load_helixer_model()
            self._print_model_info(model)

            if self.eval:
                _ = HelixerModel.run_confusion_matrix(self.gen_test_data(), model)
            else:
                if os.path.isfile(self.prediction_output_path):
                    print(f'{self.prediction_output_path} already existing and will be overridden.')
                self._make_predictions(model)
            self.h5_test.close()<|MERGE_RESOLUTION|>--- conflicted
+++ resolved
@@ -156,7 +156,7 @@
 
     def __len__(self):
         if self.debug:
-            return 100
+            return 1
         else:
             return int(np.ceil(len(self.usable_idx) / self._seqs_per_batch()))
 
@@ -181,12 +181,8 @@
         self.parser.add_argument('-lr', '--learning-rate', type=float, default=1e-3)
         self.parser.add_argument('-cw', '--class-weights', type=str, default='None')
         self.parser.add_argument('-meta-losses', '--meta-losses', action='store_true')
-<<<<<<< HEAD
-        self.parser.add_argument('-t', '--transitions', type=str, default='None')
-        self.parser.add_argument('-can', '--canary-dataset', type=str, default='')
-=======
         self.parser.add_argument('-tw', '--transition_weights', type=str, default='None')
->>>>>>> 0ef5582b
+        self.parser.add_argument('-can', '--canary-dataset', type=str, default='')        
         # testing
         self.parser.add_argument('-lm', '--load-model-path', type=str, default='')
         self.parser.add_argument('-td', '--test-data', type=str, default='')
