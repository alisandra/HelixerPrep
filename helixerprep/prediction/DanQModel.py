#! /usr/bin/env python3
import random
import numpy as np

from keras_layer_normalization import LayerNormalization
from keras.models import Sequential, Model
from keras.layers import (Conv1D, LSTM, CuDNNLSTM, Dense, Bidirectional, MaxPooling1D, Dropout, Reshape,
                          Activation, concatenate, Input, BatchNormalization)
<<<<<<< HEAD
from HelixerModel import HelixerModel, HelixerSequence, acc_ig_oh, acc_g_oh
=======
from HelixerModel import HelixerModel, HelixerSequence
>>>>>>> f2c04813


class DanQSequence(HelixerSequence):
    def __init__(self, model, h5_file, shuffle):
        super().__init__(model, h5_file, shuffle)
        assert self.test_time or self.exclude_errors  # exclude errors when training or validating
        if self.class_weights:
            assert not self.test_time  # only use class weights during training

    def __getitem__(self, idx):
        pool_size = self.model.pool_size
        usable_idx_slice = self.usable_idx[idx * self.batch_size:(idx + 1) * self.batch_size]
        usable_idx_slice = sorted(list(usable_idx_slice))  # got to always provide a sorted list of idx
        X = np.stack(self.x_dset[usable_idx_slice])
        y = np.stack(self.y_dset[usable_idx_slice])
        sw = np.stack(self.sw_dset[usable_idx_slice])

        if pool_size > 1:
            if y.shape[1] % pool_size != 0:
                # clip to maximum size possible with the pooling length
                overhang = y.shape[1] % pool_size
                X = X[:, :-overhang]
                y = y[:, :-overhang]
                sw = sw[:, :-overhang]

<<<<<<< HEAD
            if self.additional_input:
                # copy of the input so the LSTM can attend to the raw input sequence after pooling
                # first merge last 2 axis so we can split axis 1 with reshape
                X_add = np.copy(X)
                X_add = X_add.reshape((X_add.shape[0], -1))
                X_add = X_add.reshape((X_add.shape[0], X_add.shape[1] // (pool_size * 4), -1))

=======
>>>>>>> f2c04813
            # make labels 2d so we can use the standard softmax / loss functions
            y = y.reshape((
                y.shape[0],
                y.shape[1] // pool_size,
                pool_size,
                y.shape[-1],
            ))

<<<<<<< HEAD
            if self.class_weights:
                # class weights are additive for the individual timestep predictions
                # giving even more weight to transition points
                # class weights without pooling not supported yet

                # cw = np.array([0.02, 1.0, 0.5, 0.5], dtype=np.float32)
                # cw = np.array([0.1, 1.0, 0.6, 0.7], dtype=np.float32)
                cw = np.array([1.0, 1.2, 1.0, 0.8], dtype=np.float32)

                cls_arrays = [np.any((y[:, :, :, col] == 1), axis=2) for col in range(4)]
                cls_arrays = np.stack(cls_arrays, axis=2).astype(np.int8)
                # add class weights to applicable timesteps
                cw_arrays = np.multiply(cls_arrays, np.tile(cw, y.shape[:2] + (1,)))
=======
            if self.class_weights is not None:
                # class weights are additive for the individual timestep predictions
                # giving even more weight to transition points
                # class weights without pooling not supported yet
                # cw = np.array([1.0, 1.2, 1.0, 0.8], dtype=np.float32)
                cls_arrays = [np.any((y[:, :, :, col] == 1), axis=2) for col in range(4)]
                cls_arrays = np.stack(cls_arrays, axis=2).astype(np.int8)
                # add class weights to applicable timesteps
                cw_arrays = np.multiply(cls_arrays, np.tile(self.class_weights, y.shape[:2] + (1,)))
>>>>>>> f2c04813
                sw = np.sum(cw_arrays, axis=2)
            else:
                # code is only reached during test time where --exclude-errors is enforced
                # mark any multi-base timestep as error if any base has an error
                sw = sw.reshape((sw.shape[0], -1, pool_size))
                sw = np.logical_not(np.any(sw == 0, axis=2)).astype(np.int8)


        # put together returned inputs/outputs
<<<<<<< HEAD
        if self.additional_input:
            inputs = [X, X_add]
        else:
            inputs = X

=======
>>>>>>> f2c04813
        if self.meta_losses:
            gc = np.stack(self.gc_contents[usable_idx_slice])
            gc = np.repeat(gc[:, None], y.shape[1], axis=1)  # repeat for every time step
            lengths = np.stack(self.coord_lengths[usable_idx_slice])
            lengths = np.repeat(lengths[:, None], y.shape[1], axis=1)
            meta = np.stack([gc, lengths], axis=2)
            labels = [y, meta]
            sample_weights = [sw, sw]
        else:
            labels = y
            sample_weights = sw

<<<<<<< HEAD
        return inputs, labels, sample_weights
=======
        return X, labels, sample_weights
>>>>>>> f2c04813


class DanQModel(HelixerModel):
    def __init__(self):
        super().__init__()
        self.parser.add_argument('-u', '--units', type=int, default=32)
        self.parser.add_argument('-f', '--filter-depth', type=int, default=32)
        self.parser.add_argument('-ks', '--kernel-size', type=int, default=26)
        self.parser.add_argument('-cl', '--cnn-layers', type=int, default=1)
        self.parser.add_argument('-ps', '--pool-size', type=int, default=10)
        self.parser.add_argument('-dr1', '--dropout1', type=float, default=0.0)
        self.parser.add_argument('-dr2', '--dropout2', type=float, default=0.0)
        self.parser.add_argument('-ln', '--layer-normalization', action='store_true')
        self.parse_args()

        if not self.exclude_errors:
            print('\nRunning DanQ without --exclude-errors. This should only be done in test mode.')

    def sequence_cls(self):
        return DanQSequence

    def model(self):
        overhang = self.shape_train[1] % self.pool_size
        main_input = Input(shape=(self.shape_train[1] - overhang, 4), dtype=self.float_precision,
                           name='main_input')
        x = Conv1D(filters=self.filter_depth,
                   kernel_size=self.kernel_size,
                   padding="same",
                   activation="relu")(main_input)

        # if there are additional CNN layers
        for _ in range(self.cnn_layers - 1):
            x = BatchNormalization()(x)
            x = Conv1D(filters=self.filter_depth,
                       kernel_size=self.kernel_size,
                       padding="same",
                       activation="relu")(x)

        if self.pool_size > 1:
            x = MaxPooling1D(pool_size=self.pool_size, padding='same')(x)

        if self.layer_normalization:
            x = LayerNormalization()(x)
        x = Dropout(self.dropout1)(x)

        if self.additional_input:
            len_after_pooling = self.shape_train[1] // self.pool_size
            add_input = Input(shape=(len_after_pooling, 4 * self.pool_size),
                              dtype=self.float_precision,
                              name='add_input')
            # add additional input to output  of
            x = concatenate([x, add_input])

        x = Bidirectional(CuDNNLSTM(self.units, return_sequences=True))(x)
        x = Dropout(self.dropout2)(x)

        if self.meta_losses:
            meta_output = Dense(2, activation='sigmoid', name='meta')(x)

        
        x = Dense(self.pool_size * self.label_dim)(x)
        x = Reshape((-1, self.pool_size, self.label_dim))(x)
        x = Activation('softmax', name='main')(x)

        inputs = [main_input, add_input] if self.additional_input else main_input
        outputs = [x, meta_output] if self.meta_losses else [x]
        model = Model(inputs=inputs, outputs=outputs)
        return model

    def compile_model(self, model):
        if self.meta_losses:
            meta_loss_weight = 2.0 if self.class_weights else 5.0  # adjust loss weight to class weights
            losses = ['categorical_crossentropy', 'mean_squared_error']
            loss_weights = [1.0, meta_loss_weight]
            metrics = {
<<<<<<< HEAD
                'main': ['accuracy', acc_g_oh, acc_ig_oh],
=======
                'main': ['accuracy'],
>>>>>>> f2c04813
            }
        else:
            losses = ['categorical_crossentropy']
            loss_weights = [1.0]
            metrics = ['accuracy']

        # only weigh accuracy if we include errors (otherwise as sample weights are 1)
        if self.exclude_errors:
            weighted_metrics = []
        else:
            weighted_metrics = ['accuracy']

        # only weigh accuracy if we include errors (otherwise as sample weights are 1)
        if self.exclude_errors:
            weighted_metrics = []
        else:
            weighted_metrics = ['accuracy']

        model.compile(optimizer=self.optimizer,
                      loss=losses,
                      loss_weights=loss_weights,
                      sample_weight_mode='temporal',
                      metrics=metrics,
                      weighted_metrics=weighted_metrics)


if __name__ == '__main__':
    model = DanQModel()
    model.run()<|MERGE_RESOLUTION|>--- conflicted
+++ resolved
@@ -6,11 +6,9 @@
 from keras.models import Sequential, Model
 from keras.layers import (Conv1D, LSTM, CuDNNLSTM, Dense, Bidirectional, MaxPooling1D, Dropout, Reshape,
                           Activation, concatenate, Input, BatchNormalization)
-<<<<<<< HEAD
-from HelixerModel import HelixerModel, HelixerSequence, acc_ig_oh, acc_g_oh
-=======
+
 from HelixerModel import HelixerModel, HelixerSequence
->>>>>>> f2c04813
+
 
 
 class DanQSequence(HelixerSequence):
@@ -36,16 +34,7 @@
                 y = y[:, :-overhang]
                 sw = sw[:, :-overhang]
 
-<<<<<<< HEAD
-            if self.additional_input:
-                # copy of the input so the LSTM can attend to the raw input sequence after pooling
-                # first merge last 2 axis so we can split axis 1 with reshape
-                X_add = np.copy(X)
-                X_add = X_add.reshape((X_add.shape[0], -1))
-                X_add = X_add.reshape((X_add.shape[0], X_add.shape[1] // (pool_size * 4), -1))
 
-=======
->>>>>>> f2c04813
             # make labels 2d so we can use the standard softmax / loss functions
             y = y.reshape((
                 y.shape[0],
@@ -54,21 +43,7 @@
                 y.shape[-1],
             ))
 
-<<<<<<< HEAD
-            if self.class_weights:
-                # class weights are additive for the individual timestep predictions
-                # giving even more weight to transition points
-                # class weights without pooling not supported yet
 
-                # cw = np.array([0.02, 1.0, 0.5, 0.5], dtype=np.float32)
-                # cw = np.array([0.1, 1.0, 0.6, 0.7], dtype=np.float32)
-                cw = np.array([1.0, 1.2, 1.0, 0.8], dtype=np.float32)
-
-                cls_arrays = [np.any((y[:, :, :, col] == 1), axis=2) for col in range(4)]
-                cls_arrays = np.stack(cls_arrays, axis=2).astype(np.int8)
-                # add class weights to applicable timesteps
-                cw_arrays = np.multiply(cls_arrays, np.tile(cw, y.shape[:2] + (1,)))
-=======
             if self.class_weights is not None:
                 # class weights are additive for the individual timestep predictions
                 # giving even more weight to transition points
@@ -78,7 +53,6 @@
                 cls_arrays = np.stack(cls_arrays, axis=2).astype(np.int8)
                 # add class weights to applicable timesteps
                 cw_arrays = np.multiply(cls_arrays, np.tile(self.class_weights, y.shape[:2] + (1,)))
->>>>>>> f2c04813
                 sw = np.sum(cw_arrays, axis=2)
             else:
                 # code is only reached during test time where --exclude-errors is enforced
@@ -88,14 +62,7 @@
 
 
         # put together returned inputs/outputs
-<<<<<<< HEAD
-        if self.additional_input:
-            inputs = [X, X_add]
-        else:
-            inputs = X
 
-=======
->>>>>>> f2c04813
         if self.meta_losses:
             gc = np.stack(self.gc_contents[usable_idx_slice])
             gc = np.repeat(gc[:, None], y.shape[1], axis=1)  # repeat for every time step
@@ -108,11 +75,8 @@
             labels = y
             sample_weights = sw
 
-<<<<<<< HEAD
-        return inputs, labels, sample_weights
-=======
+
         return X, labels, sample_weights
->>>>>>> f2c04813
 
 
 class DanQModel(HelixerModel):
@@ -158,13 +122,13 @@
             x = LayerNormalization()(x)
         x = Dropout(self.dropout1)(x)
 
-        if self.additional_input:
-            len_after_pooling = self.shape_train[1] // self.pool_size
-            add_input = Input(shape=(len_after_pooling, 4 * self.pool_size),
-                              dtype=self.float_precision,
-                              name='add_input')
+        #if self.additional_input:
+         #   len_after_pooling = self.shape_train[1] // self.pool_size
+          #  add_input = Input(shape=(len_after_pooling, 4 * self.pool_size),
+           #                   dtype=self.float_precision,
+            #                  name='add_input')
             # add additional input to output  of
-            x = concatenate([x, add_input])
+            #x = concatenate([x, add_input])
 
         x = Bidirectional(CuDNNLSTM(self.units, return_sequences=True))(x)
         x = Dropout(self.dropout2)(x)
@@ -177,7 +141,7 @@
         x = Reshape((-1, self.pool_size, self.label_dim))(x)
         x = Activation('softmax', name='main')(x)
 
-        inputs = [main_input, add_input] if self.additional_input else main_input
+        inputs = main_input
         outputs = [x, meta_output] if self.meta_losses else [x]
         model = Model(inputs=inputs, outputs=outputs)
         return model
@@ -188,11 +152,9 @@
             losses = ['categorical_crossentropy', 'mean_squared_error']
             loss_weights = [1.0, meta_loss_weight]
             metrics = {
-<<<<<<< HEAD
-                'main': ['accuracy', acc_g_oh, acc_ig_oh],
-=======
+
                 'main': ['accuracy'],
->>>>>>> f2c04813
+
             }
         else:
             losses = ['categorical_crossentropy']
