import os
from shutil import copy
from sklearn.metrics import precision_recall_fscore_support as f1_scores
from sklearn.metrics import accuracy_score
import numpy as np
import pytest
import h5py
from abc import ABC, abstractmethod


import geenuff
from geenuff.tests.test_geenuff import setup_data_handler, mk_memory_session
from geenuff.applications.importer import ImportController
from geenuff.base.orm import SuperLocus, Genome, Coordinate
from geenuff.base.helpers import reverse_complement
from geenuff.base import types
from ..core.controller import HelixerController
from ..core.orm import Mer
from ..export import numerify
from ..export.numerify import SequenceNumerifier, AnnotationNumerifier, Stepper, AMBIGUITY_DECODE
from ..export.exporter import HelixerExportController
from ..prediction.ConfusionMatrix import ConfusionMatrix
<<<<<<< HEAD
from helixerprep.prediction.HelixerModel import HelixerModel, HelixerSequence
from helixerprep.prediction.LSTMModel import LSTMSequence
=======
from ..evaluation import rnaseq
>>>>>>> 6683baab

TMP_DB = 'testdata/tmp.db'
DUMMYLOCI_DB = 'testdata/dummyloci.sqlite3'
H5_OUT_FOLDER = 'testdata/numerify_test_out/'
H5_OUT_FILE = H5_OUT_FOLDER + 'test_data.h5'
EVAL_H5 = 'testdata/tmp.h5'

### preparation and breakdown ###
@pytest.fixture(scope="session", autouse=True)
def setup_dummy_db(request):
    if not os.getcwd().endswith('HelixerPrep/helixerprep'):
        pytest.exit('Tests need to be run from HelixerPrep/helixerprep directory')
    if os.path.exists(DUMMYLOCI_DB):
        os.remove(DUMMYLOCI_DB)

    # make sure we have the same test data that Geenuff has
    geenuff_test_folder = os.path.dirname(geenuff.__file__) + '/testdata/'
    files = ['dummyloci.fa', 'dummyloci.gff', 'basic_sequences.fa']
    for f in files:
        copy(geenuff_test_folder + f, 'testdata/')

    # setup dummyloci
    controller = ImportController(database_path='sqlite:///' + DUMMYLOCI_DB)
    controller.add_genome('testdata/dummyloci.fa', 'testdata/dummyloci.gff',
                          genome_args={"species": "dummy"})

    # make tmp folder
    if not os.path.exists(H5_OUT_FOLDER):
        os.mkdir(H5_OUT_FOLDER)

    # stuff after yield is going to be executed after all tests are run
    yield None

    # clean up tmp files
    for p in [TMP_DB] + [H5_OUT_FOLDER + f for f in os.listdir(H5_OUT_FOLDER)]:
        if os.path.exists(p):
            os.remove(p)
    os.rmdir(H5_OUT_FOLDER)


@pytest.fixture(scope="session", autouse=True)
def setup_dummy_evaluation_h5(request):
    start_ends = [[0, 20000],        # increasing 0
                  [20000, 40000],    # increasing 0
                  [60000, 80000],    # increasing 1
                  [100000, 120000],  # increasing 2
                  [120000, 133333],  # increasing 3 (non contig, bc special edge handling)
                  [133333, 120000],  # decreasing 0 (")
                  [120000, 100000],  # decreasing 1
                  [100000, 80000],   # decreasing 1
                  [60000, 40000],    # decreasing 2
                  [20000, 0]]        # decreasing 3
    seqids = [b'chr1'] * len(start_ends)
    h5path = EVAL_H5

    h5 = h5py.File(h5path)
    h5.create_group('data')
    h5.create_dataset('/data/start_ends', data=start_ends, dtype='int64', compression='lzf')
    h5.create_dataset('/data/seqids', data=seqids, dtype='S50', compression='lzf')

    h5.create_group('evaluation')
    h5.create_dataset('evaluation/coverage', shape=[10, 20000], dtype='int', fillvalue=-1, compression='lzf')
    h5.close()

    yield None  # all tests are run

    os.remove(h5path)



### helper functions ###
def mk_controllers(source_db, helixer_db=TMP_DB, h5_out=H5_OUT_FOLDER, only_test_set=True):
    for p in [helixer_db] + [h5_out + f for f in os.listdir(h5_out)]:
        if os.path.exists(p):
            os.remove(p)

    mer_controller = HelixerController(source_db, helixer_db, '', '')
    export_controller = HelixerExportController(helixer_db, h5_out, only_test_set=only_test_set)
    return mer_controller, export_controller


def memory_import_fasta(fasta_path):
    controller = ImportController(database_path='sqlite:///:memory:')
    controller.add_sequences(fasta_path)
    coords = controller.session.query(Coordinate).order_by(Coordinate.id).all()
    return controller, coords


def setup_dummyloci(only_test_set=True):
    _, export_controller = mk_controllers(DUMMYLOCI_DB, only_test_set=only_test_set)
    session = export_controller.geenuff_exporter.session
    coordinate = session.query(Coordinate).first()
    return session, export_controller, coordinate


def setup_simpler_numerifier():
    sess = mk_memory_session()
    genome = Genome()
    coord = Coordinate(genome=genome, sequence='A' * 100, length=100, seqid='a')
    sl = SuperLocus()
    transcript = geenuff.orm.Transcript(super_locus=sl)
    piece = geenuff.orm.TranscriptPiece(transcript=transcript, position=0)
    transcript_feature = geenuff.orm.Feature(start=40,
                                             end=9,
                                             is_plus_strand=False,
                                             type=geenuff.types.GEENUFF_TRANSCRIPT,
                                             start_is_biological_start=True,
                                             end_is_biological_end=True,
                                             coordinate=coord)
    piece.features = [transcript_feature]

    sess.add_all([genome, coord, sl, transcript, piece, transcript_feature])
    sess.commit()
    return sess, coord


### db import from GeenuFF ###
def test_copy_n_import():
    _, controller = mk_controllers(source_db=DUMMYLOCI_DB)
    session = controller.geenuff_exporter.session
    sl = session.query(SuperLocus).filter(SuperLocus.given_name == 'gene0').one()
    assert len(sl.transcripts) == 3
    assert len(sl.proteins) == 3
    all_features = []
    for transcript in sl.transcripts:
        assert len(transcript.transcript_pieces) == 1
        piece = transcript.transcript_pieces[0]
        for feature in piece.features:
            if feature.type.value not in types.geenuff_error_type_values:
                all_features.append(feature)
        print('{}: {}'.format(transcript.given_name, [x.type.value for x in piece.features]))
    for protein in sl.proteins:
        print('{}: {}'.format(protein.given_name, [x.type.value for x in protein.features]))

    # if I ever get to collapsing redundant features this will change
    assert len(all_features) == 9


#### numerify ####
def test_stepper():
    # evenly divided
    s = Stepper(50, 10)
    strt_ends = list(s.step_to_end())
    assert len(strt_ends) == 5
    assert strt_ends[0] == (0, 10)
    assert strt_ends[-1] == (40, 50)
    # a bit short
    s = Stepper(49, 10)
    strt_ends = list(s.step_to_end())
    assert len(strt_ends) == 5
    assert strt_ends[-1] == (40, 49)
    # a bit long
    s = Stepper(52, 10)
    strt_ends = list(s.step_to_end())
    assert len(strt_ends) == 6
    assert strt_ends[-1] == (50, 52)
    # very short
    s = Stepper(9, 10)
    strt_ends = list(s.step_to_end())
    assert len(strt_ends) == 1
    assert strt_ends[-1] == (0, 9)


def test_short_sequence_numerify():
    _, coords = memory_import_fasta('testdata/basic_sequences.fa')
    numerifier = SequenceNumerifier(coord=coords[3], max_len=100)
    matrix = numerifier.coord_to_matrices()[0][0]
    # ATATATAT
    x = [0., 1, 0, 0, 0., 0, 1, 0]
    expect = np.array(x * 4).reshape((-1, 4))
    assert np.array_equal(expect, matrix)

    # on the minus strand
    numerifier = SequenceNumerifier(coord=coords[3], max_len=100)
    matrix = numerifier.coord_to_matrices()[0][0]

    seq_comp = reverse_complement(coords[3].sequence)
    expect = [numerify.AMBIGUITY_DECODE[bp] for bp in seq_comp]
    expect = np.vstack(expect)
    assert np.array_equal(expect, matrix)


def test_base_level_annotation_numerify():
    _, _, coord = setup_dummyloci()
    numerifier = AnnotationNumerifier(coord=coord,
                                      features=coord.features,
                                      max_len=5000,
                                      one_hot=False)
    nums = numerifier.coord_to_matrices()[0][0][:405]
    expect = np.zeros([405, 3], dtype=np.float32)
    expect[0:400, 0] = 1.  # set genic/in raw transcript
    expect[10:301, 1] = 1.  # set in transcript
    expect[21:110, 2] = 1.  # both introns
    expect[120:200, 2] = 1.
    assert np.array_equal(nums, expect)


def test_sequence_slicing():
    _, coords = memory_import_fasta('testdata/basic_sequences.fa')
    seq_numerifier = SequenceNumerifier(coord=coords[0], max_len=50)
    num_list = seq_numerifier.coord_to_matrices()[0]
    print([x.shape for x in num_list])
    # [(50, 4), (50, 4), (50, 4), (50, 4), (50, 4), (50, 4), (50, 4), (50, 4), (5, 4)]
    assert len(num_list) == 9 * 2  # both strands

    for i in range(8):
        assert np.array_equal(num_list[i], np.full([50, 4], 0.25, dtype=np.float32))
    assert np.array_equal(num_list[8], np.full([5, 4], 0.25, dtype=np.float32))


def test_coherent_slicing():
    """Tests for coherent output when slicing the 405 bp long dummyloci.
    The correct divisions are already tested in the Stepper test.
    The array format of the individual matrices are tested in
    test_short_sequence_numerify().
    """
    _, _, coord = setup_dummyloci()
    seq_numerifier = SequenceNumerifier(coord=coord,
                                        max_len=100)
    anno_numerifier = AnnotationNumerifier(coord=coord,
                                           features=coord.features,
                                           max_len=100,
                                           one_hot=False)
    seq_slices, seq_error_masks = seq_numerifier.coord_to_matrices()
    anno_slices, anno_error_masks, gene_lengths, transitions = anno_numerifier.coord_to_matrices()
    assert (len(seq_slices) == len(anno_slices) == len(gene_lengths) == len(transitions) ==
            len(anno_error_masks) == len(seq_error_masks) == 19 * 2)

    for s, a, se, ae in zip(seq_slices, anno_slices, seq_error_masks, anno_error_masks):
        assert s.shape[0] == a.shape[0] == se.shape[0] == ae.shape[0]

    # testing sequence error masks
    expect = np.ones((1801 * 2, ), dtype=np.int8)
    # sequence error mask should be empty
    assert np.array_equal(expect, np.concatenate(seq_error_masks))
    # annotation error mask of test case 1 should reflect faulty exon/CDS ranges
    expect[:110] = 0
    expect[120:499] = 0  # error from test case 1
    # expect[499:1099] = 0  # error from test case 2, which we do not mark atm
    # test equality for correct error ranges of first two test cases + some correct bases
    assert np.array_equal(expect[:1150], np.concatenate(anno_error_masks)[:1150])


def test_minus_strand_numerify():
    # setup a very basic -strand locus
    _, coord = setup_simpler_numerifier()
    numerifier = AnnotationNumerifier(coord=coord,
                                      features=coord.features,
                                      max_len=1000,
                                      one_hot=False)
    nums = numerifier.coord_to_matrices()[0]
    # first, we should make sure the opposite strand is unmarked when empty
    expect = np.zeros([100, 3], dtype=np.float32)
    assert np.array_equal(nums[0], expect)

    # and now that we get the expect range on the minus strand,
    # keeping in mind the 40 is inclusive, and the 9, not
    expect[10:41, 0] = 1.
    expect = np.flip(expect, axis=0)
    assert np.array_equal(nums[1], expect)  # nums[1] is now from the minus strand

    # with cutting
    numerifier = AnnotationNumerifier(coord=coord,
                                      features=coord.features,
                                      max_len=50,
                                      one_hot=False)
    nums = numerifier.coord_to_matrices()[0]

    expect = np.zeros([100, 3], dtype=np.float32)
    expect[10:41, 0] = 1.

    assert np.array_equal(nums[2], np.flip(expect[50:100], axis=0))
    assert np.array_equal(nums[3], np.flip(expect[0:50], axis=0))


def test_coord_numerifier_and_h5_gen_plus_strand():
    _, controller, _ = setup_dummyloci()
    # dump the whole db in chunks into a .h5 file
    controller.export(chunk_size=400, genomes='', exclude='', val_size=0.2, one_hot=False,
                      keep_errors=False, all_transcripts=True)

    f = h5py.File(H5_OUT_FILE, 'r')
    inputs = f['/data/X']
    labels = f['/data/y']
    label_masks = f['/data/sample_weights']

    # five chunks for each the two coordinates and *2 for each strand and -2 for
    # completely erroneous sequences (at the end of the minus strand of the 2nd coord)
    # also tests if we ignore the third coordinate, that does not have any annotations
    assert len(inputs) == len(labels) == len(label_masks) == 18

    # prep seq
    seq_expect = np.full((405, 4), 0.25)
    # set start codon
    seq_expect[10] = numerify.AMBIGUITY_DECODE['A']
    seq_expect[11] = numerify.AMBIGUITY_DECODE['T']
    seq_expect[12] = numerify.AMBIGUITY_DECODE['G']
    # stop codons
    seq_expect[117] = numerify.AMBIGUITY_DECODE['T']
    seq_expect[118] = numerify.AMBIGUITY_DECODE['A']
    seq_expect[119] = numerify.AMBIGUITY_DECODE['G']
    seq_expect[298] = numerify.AMBIGUITY_DECODE['T']
    seq_expect[299] = numerify.AMBIGUITY_DECODE['G']
    seq_expect[300] = numerify.AMBIGUITY_DECODE['A']
    assert np.array_equal(inputs[0], seq_expect[:400])
    assert np.array_equal(inputs[1][:5], seq_expect[400:])

    # prep anno
    label_expect = np.zeros((405, 3), dtype=np.float16)
    label_expect[0:400, 0] = 1.  # set genic/in raw transcript
    label_expect[10:301, 1] = 1.  # set in transcript
    label_expect[21:110, 2] = 1.  # both introns
    label_expect[120:200, 2] = 1.
    assert np.array_equal(labels[0], label_expect[:400])
    assert np.array_equal(labels[1][:5], label_expect[400:])

    # prep anno mask
    label_mask_expect = np.ones((405, ), dtype=np.int8)
    label_mask_expect[:110] = 0
    label_mask_expect[120:] = 0
    assert np.array_equal(label_masks[0], label_mask_expect[:400])
    assert np.array_equal(label_masks[1][:5], label_mask_expect[400:])


def test_coord_numerifier_and_h5_gen_minus_strand():
    """Tests numerification of test case 8 on coordinate 2"""
    _, controller, _ = setup_dummyloci()
    # dump the whole db in chunks into a .h5 file
    controller.export(chunk_size=200, genomes='', exclude='', val_size=0.2, one_hot=False,
                      keep_errors=False, all_transcripts=True)

    f = h5py.File(H5_OUT_FILE, 'r')
    inputs = f['/data/X']
    labels = f['/data/y']
    label_masks = f['/data/sample_weights']

    assert len(inputs) == len(labels) == len(label_masks) == 33
    # the last 5 inputs/labels should be for the 2nd coord and the minus strand
    # orginally there where 9 but 4 were tossed out due to be fully erroneous
    # all the sequences are also 0-padded
    inputs = inputs[-5:]
    labels = labels[-5:]
    label_masks = label_masks[-5:]

    seq_expect = np.full((955, 4), 0.25)
    # start codon
    seq_expect[929] = np.flip(AMBIGUITY_DECODE['T'])
    seq_expect[928] = np.flip(AMBIGUITY_DECODE['A'])
    seq_expect[927] = np.flip(AMBIGUITY_DECODE['C'])
    # stop codon of second transcript
    seq_expect[902] = np.flip(AMBIGUITY_DECODE['A'])
    seq_expect[901] = np.flip(AMBIGUITY_DECODE['T'])
    seq_expect[900] = np.flip(AMBIGUITY_DECODE['C'])
    # stop codon of first transcript
    seq_expect[776] = np.flip(AMBIGUITY_DECODE['A'])
    seq_expect[775] = np.flip(AMBIGUITY_DECODE['T'])
    seq_expect[774] = np.flip(AMBIGUITY_DECODE['C'])
    # flip as the sequence is read 5p to 3p
    seq_expect = np.flip(seq_expect, axis=0)
    # insert 0-padding
    seq_expect = np.insert(seq_expect, 155, np.zeros((45, 4)), axis=0)
    assert np.array_equal(inputs[0], seq_expect[:200])
    assert np.array_equal(inputs[1][:50], seq_expect[200:250])

    label_expect = np.zeros((955, 3), dtype=np.float16)
    label_expect[749:950, 0] = 1.  # genic region
    label_expect[774:930, 1] = 1.  # transcript (2 overlapping ones)
    label_expect[850:919, 2] = 1.  # intron first transcript
    label_expect[800:879, 2] = 1.  # intron second transcript
    label_expect = np.flip(label_expect, axis=0)
    label_expect = np.insert(label_expect, 155, np.zeros((45, 3)), axis=0)
    assert np.array_equal(labels[0], label_expect[:200])
    assert np.array_equal(labels[1][:50], label_expect[200:250])

    label_mask_expect = np.ones((955, ), dtype=np.int8)
    label_mask_expect[925:] = 0
    label_mask_expect[749:850] = 0
    label_mask_expect = np.flip(label_mask_expect)
    label_mask_expect = np.insert(label_mask_expect, 155, np.zeros((45,)), axis=0)
    assert np.array_equal(label_masks[0], label_mask_expect[:200])
    assert np.array_equal(label_masks[1][:50], label_mask_expect[200:250])


def test_numerify_with_end_neg1():
    def check_one(coord, is_plus_strand, expect, maskexpect):
        numerifier = AnnotationNumerifier(coord=coord,
                                          features=coord.features,
                                          max_len=1000,
                                          one_hot=False)

        if is_plus_strand:
            nums, masks, _, _ = [x[0] for x in numerifier.coord_to_matrices()]
        else:
            nums, masks, _, _ = [x[1] for x in numerifier.coord_to_matrices()]

        if not np.array_equal(nums, expect):
            for i in range(nums.shape[0]):
                if not np.all(nums[i] == expect[i]):
                    print("nums[i] != expect[i]: {} != {}, @ {}".format(nums[i], expect[i], i))
            assert False, "label arrays not equal, see above"
        if not np.array_equal(masks, maskexpect):
            for i in range(len(masks)):
                if masks[i] != maskexpect[i]:
                    print("masks[i] != maskexpect[i]: {} != {}, @ {}".format(masks[i], maskexpect[i], i))
            assert False, "mask arrays not equal, see above"

    def expect0():
        return np.zeros([1000, 3], dtype=np.float32)

    def masks1():
        return np.ones((1000,), dtype=np.int)

    controller = ImportController(database_path='sqlite:///:memory:')
    controller.add_genome('testdata/edges.fa', 'testdata/edges.gff',
                          genome_args={"species": "edges"})
    # test case: plus strand, start, features
    # + (each char represents ~ 50bp)
    # 1111 0000 0000 0000 0000 0000
    # 0110 0000 0000 0000 0000 0000
    # 0000 0000 0000 0000 0000 0000
    # err
    # 1111 1111 1111 1111 1111 1111
    coord = controller.session.query(Coordinate).filter(Coordinate.id == 1).first()
    expect = expect0()
    expect[0:200, 0] = 1.  # transcribed
    expect[50:149, 1] = 1.

    maskexpect = masks1()
    check_one(coord, True, expect, maskexpect)
    # - strand, as above, but expect all 0s no masking
    expect = expect0()
    check_one(coord, False, expect, maskexpect)

    # test case: plus strand, start, errors
    # + (each char represents ~ 50bp)
    # 0111 0000 0000 0000 0000 0000
    # 0110 0000 0000 0000 0000 0000
    # 0000 0000 0000 0000 0000 0000
    # err
    # 0111 1111 1111 1111 1111 1111
    coord = controller.session.query(Coordinate).filter(Coordinate.id == 2).first()
    expect = expect0()
    expect[50:200, 0] = 1.
    expect[50:149, 1] = 1.
    maskexpect = masks1()
    maskexpect[0:50] = 0
    check_one(coord, True, expect, maskexpect)
    # - strand
    expect = expect0()
    maskexpect = masks1()
    check_one(coord, False, expect, maskexpect)

    # test case: minus strand, end, features
    # -
    # 0000 0000 0000 0000 0000 1111
    # 0000 0000 0000 0000 0000 0110
    # 0000 0000 0000 0000 0000 0000
    # err
    # 1111 1111 1111 1111 1111 1111
    coord = controller.session.query(Coordinate).filter(Coordinate.id == 3).first()
    expect = expect0()
    expect[0:200, 0] = 1.  # transcribed
    expect[50:149, 1] = 1.
    expect = np.flip(expect, axis=0)

    maskexpect = masks1()
    check_one(coord, False, expect, maskexpect)
    # + strand, as above, but expect all 0s no masking
    expect = expect0()
    check_one(coord, True, expect, maskexpect)

    # test case: minus strand, end, errors
    # -
    # 0000 0000 0000 0000 0000 1110
    # 0000 0000 0000 0000 0000 0110
    # 0000 0000 0000 0000 0000 0000
    # err
    # 1111 1111 1111 1111 1111 1110
    coord = controller.session.query(Coordinate).filter(Coordinate.id == 4).first()
    expect = expect0()
    expect[50:200, 0] = 1.  # transcribed
    expect[50:149, 1] = 1.
    expect = np.flip(expect, axis=0)

    maskexpect = masks1()
    maskexpect[0:50] = 0
    maskexpect = np.flip(maskexpect, axis=0)
    check_one(coord, False, expect, maskexpect)
    # + strand, as above, but expect all 0s no masking
    expect = expect0()
    maskexpect = masks1()
    check_one(coord, True, expect, maskexpect)

    # test case: plus strand, end, features
    # +
    # 0000 0000 0000 0000 0000 1111
    # 0000 0000 0000 0000 0000 0110
    # 0000 0000 0000 0000 0000 0000
    # err
    # 1111 1111 1111 1111 1111 1111
    coord = controller.session.query(Coordinate).filter(Coordinate.id == 5).first()
    expect = expect0()
    expect[799:1000, 0] = 1.  # transcribed
    expect[851:950, 1] = 1.
    maskexpect = masks1()
    check_one(coord, True, expect, maskexpect)
    # - strand, as above, but expect all 0s no masking
    expect = expect0()
    maskexpect = masks1()
    check_one(coord, False, expect, maskexpect)

    # test case: plus strand, end, errors
    # +
    # 0000 0000 0000 0000 0000 1110
    # 0000 0000 0000 0000 0000 0110
    # 0000 0000 0000 0000 0000 0000
    # err
    # 1111 1111 1111 1111 1111 1110
    coord = controller.session.query(Coordinate).filter(Coordinate.id == 6).first()
    expect = expect0()
    expect[799:950, 0] = 1.  # transcribed
    expect[851:950, 1] = 1.
    maskexpect = masks1()
    maskexpect[950:1000] = 0
    check_one(coord, True, expect, maskexpect)
    # - strand, as above, but expect all 0s no masking
    expect = expect0()
    maskexpect = masks1()
    check_one(coord, False, expect, maskexpect)

    # test case: minus strand, start, features
    # -
    # 1111 0000 0000 0000 0000 0000
    # 0110 0000 0000 0000 0000 0000
    # 0000 0000 0000 0000 0000 0000
    # err
    # 1111 1111 1111 1111 1111 1111
    coord = controller.session.query(Coordinate).filter(Coordinate.id == 7).first()
    expect = expect0()
    expect[799:1000, 0] = 1.  # transcribed
    expect[851:950, 1] = 1.
    expect = np.flip(expect, axis=0)
    maskexpect = masks1()
    check_one(coord, False, expect, maskexpect)
    # + strand, as above, but expect all 0s no masking
    expect = expect0()
    maskexpect = masks1()
    check_one(coord, True, expect, maskexpect)

    # test case: minus strand, start, errors
    # -
    # 0111 0000 0000 0000 0000 0000
    # 0110 0000 0000 0000 0000 0000
    # 0000 0000 0000 0000 0000 0000
    # err
    # 0111 1111 1111 1111 1111 1111
    coord = controller.session.query(Coordinate).filter(Coordinate.id == 8).first()
    expect = expect0()
    expect[799:950, 0] = 1.  # transcribed
    expect[851:950, 1] = 1.
    expect = np.flip(expect, axis=0)
    maskexpect = masks1()
    maskexpect[950:1000] = 0
    maskexpect = np.flip(maskexpect, axis=0)
    check_one(coord, False, expect, maskexpect)
    # + strand, as above, but expect all 0s no masking
    expect = expect0()
    maskexpect = masks1()
    check_one(coord, True, expect, maskexpect)


def test_one_hot_encodings():
    classes_multi = [
        [0, 0, 0],
        [1, 0, 0],
        [1, 1, 0],
        [1, 1, 1],
    ]
    classes_4 = [
        [1, 0, 0, 0],
        [0, 1, 0, 0],
        [0, 0, 1, 0],
        [0, 0, 0, 1],
    ]

    # make normal encoding (multi class)
    _, _, coord = setup_dummyloci()
    numerifier = AnnotationNumerifier(coord=coord,
                                      features=coord.features,
                                      max_len=5000,
                                      one_hot=False)

    y_multi = numerifier.coord_to_matrices()[0][0]
    # count classes
    uniques_multi = np.unique(y_multi, return_counts=True, axis=0)

    # make one hot encoding
    numerifier = AnnotationNumerifier(coord=coord,
                                      features=coord.features,
                                      max_len=5000,
                                      one_hot=True)
    y_one_hot_4 = numerifier.coord_to_matrices()[0][0]
    uniques_4 = np.unique(y_one_hot_4, return_counts=True, axis=0)
    # this loop has to be changed when using accounting for non-coding introns as well
    for i in range(len(classes_multi)):
        idx = (uniques_4[0] == classes_4[i]).all(axis=1).nonzero()[0][0]
        assert uniques_multi[1][i] == uniques_4[1][idx]

    # test if they are one-hot at all
    assert np.all(np.count_nonzero(y_one_hot_4, axis=1) == 1)


def test_confusion_matrix():
    # 10 bases Intergenic
    # 8 bases UTR
    # 11 bases exon
    # 2 bases intron
    y_true = np.array([
        [1, 0, 0, 0],
        [1, 0, 0, 0],
        [1, 0, 0, 0],
        [1, 0, 0, 0],
        [0, 1, 0, 0],

        [0, 1, 0, 0],
        [0, 1, 0, 0],
        [0, 0, 1, 0],
        [0, 0, 1, 0],
        [0, 0, 1, 0],

        [0, 0, 1, 0],
        [0, 0, 1, 0],
        [0, 0, 1, 0],
        [0, 0, 1, 0],
        [0, 0, 1, 0],

        [0, 0, 0, 1],
        [0, 0, 0, 1],
        [0, 0, 1, 0],
        [0, 0, 1, 0],
        [0, 0, 1, 0],

        [0, 1, 0, 0],
        [0, 1, 0, 0],
        [0, 1, 0, 0],
        [0, 1, 0, 0],
        [0, 1, 0, 0],

        [1, 0, 0, 0],
        [1, 0, 0, 0],
        [1, 0, 0, 0],
        [1, 0, 0, 0],
        [1, 0, 0, 0],

        [1, 0, 0, 0],
        [0, 0, 0, 0],  # start 0-padding
        [0, 0, 0, 0],
        [0, 0, 0, 0],
        [0, 0, 0, 0],
        [0, 0, 0, 0]
    ])

    y_pred = np.array([
        [0.97320538, 0.00241233, 0.00655741, 0.01782488],
        [0.97320538, 0.00241233, 0.00655741, 0.01782488],
        [0.11245721, 0.83095266, 0.0413707, 0.01521943],  # error IG -> UTR
        [0.11245721, 0.83095266, 0.0413707, 0.01521943],  # error IG -> UTR
        [0.11245721, 0.83095266, 0.0413707, 0.01521943],

        [0.11245721, 0.83095266, 0.0413707, 0.01521943],
        [0.0349529, 0.25826895, 0.70204779, 0.00473036],  # error UTR -> Exon
        [0.0349529, 0.25826895, 0.70204779, 0.00473036],
        [0.0349529, 0.25826895, 0.70204779, 0.00473036],
        [0.0349529, 0.25826895, 0.70204779, 0.00473036],

        [0.01203764, 0.08894682, 0.24178252, 0.65723302],  # error Exon -> Intron
        [0.01203764, 0.08894682, 0.24178252, 0.65723302],  # error Exon -> Intron
        [0.0349529, 0.25826895, 0.70204779, 0.00473036],
        [0.97320538, 0.00241233, 0.00655741, 0.01782488],  # error Exon -> IG
        [0.97320538, 0.00241233, 0.00655741, 0.01782488],  # error Exon -> IG

        [0.0349529, 0.25826895, 0.70204779, 0.00473036],  # error Intron -> Exon
        [0.01203764, 0.08894682, 0.24178252, 0.65723302],
        [0.0349529, 0.25826895, 0.70204779, 0.00473036],
        [0.0349529, 0.25826895, 0.70204779, 0.00473036],
        [0.11245721, 0.83095266, 0.0413707, 0.01521943],  # error Exon -> UTR

        [0.11245721, 0.83095266, 0.0413707, 0.01521943],
        [0.11245721, 0.83095266, 0.0413707, 0.01521943],
        [0.11245721, 0.83095266, 0.0413707, 0.01521943],
        [0.97320538, 0.00241233, 0.00655741, 0.01782488],  # error UTR -> IG
        [0.97320538, 0.00241233, 0.00655741, 0.01782488],  # error UTR -> IG

        [0.97320538, 0.00241233, 0.00655741, 0.01782488],
        [0.97320538, 0.00241233, 0.00655741, 0.01782488],
        [0.97320538, 0.00241233, 0.00655741, 0.01782488],
        [0.97320538, 0.00241233, 0.00655741, 0.01782488],
        [0.97320538, 0.00241233, 0.00655741, 0.01782488],

        [0.97320538, 0.00241233, 0.00655741, 0.01782488],
        [0.0320586, 0.08714432, 0.23688282, 0.64391426],  # start 0-padding
        [0.0320586, 0.08714432, 0.23688282, 0.64391426],
        [0.0320586, 0.08714432, 0.23688282, 0.64391426],
        [0.0320586, 0.08714432, 0.23688282, 0.64391426],
        [0.0320586, 0.08714432, 0.23688282, 0.64391426]
    ])

    sample_weights = np.sum(y_true, axis=1)  # works bc, y_true is padded with ones

    cm_true = np.array([
        [8, 2, 0, 0],
        [2, 5, 1, 0],
        [2, 1, 6, 2],
        [0, 0, 1, 1]
    ])

    cm = ConfusionMatrix(None)
    # add data in two parts
    cm.count_and_calculate_one_batch(y_true[:15], y_pred[:15], sample_weights[:15])
    cm.count_and_calculate_one_batch(y_true[15:], y_pred[15:], sample_weights[15:])
    print(cm.cm)
    assert np.array_equal(cm_true, cm.cm)

    # test normalization
    cm_true_normalized = np.array([
        [8 / 10, 2 / 10, 0, 0],
        [2 / 8, 5 / 8, 1 / 8, 0],
        [2 / 11, 1 / 11, 6 / 11, 2 / 11],
        [0, 0, 1 / 2, 1 / 2]
    ])

    assert np.allclose(cm_true_normalized, cm._get_normalized_cm())

    # argmax and filter y_true and y_pred
    y_pred, y_true = ConfusionMatrix._remove_masked_bases(y_true, y_pred, sample_weights)
    y_pred = ConfusionMatrix._reshape_data(y_pred)
    y_true = ConfusionMatrix._reshape_data(y_true)

    # test other metrics
    precision_true, recall_true, f1_true, _ = f1_scores(y_true, y_pred)
    scores = cm._get_composite_scores()

    one_col_values = list(scores.values())[:4]  # excluding composite metrics
    assert np.allclose(precision_true, np.array([s['precision'] for s in one_col_values]))
    assert np.allclose(recall_true, np.array([s['recall'] for s in one_col_values]))
    assert np.allclose(f1_true, np.array([s['f1'] for s in one_col_values]))

    # test legacy cds metrics
    # essentially done in the same way as in ConfusionMatrix.py but copied here in case
    # it changes
    tp_cds = cm_true[2, 2] + cm_true[3, 3] + cm_true[2, 3] + cm_true[3, 2]
    fp_cds = cm_true[0, 2] + cm_true[1, 2] + cm_true[0, 3] + cm_true[1, 3]
    fn_cds = cm_true[2, 0] + cm_true[2, 1] + cm_true[3, 0] + cm_true[3, 1]
    cds_true = ConfusionMatrix._precision_recall_f1(tp_cds, fp_cds, fn_cds)
    assert np.allclose(cds_true[0], scores['legacy_cds']['precision'])
    assert np.allclose(cds_true[1], scores['legacy_cds']['recall'])
    assert np.allclose(cds_true[2], scores['legacy_cds']['f1'])

    # test subgenic metrics
    tp_genic = cm_true[2, 2] + cm_true[3, 3]
    fp_genic = (cm_true[0, 2] + cm_true[1, 2] + cm_true[3, 2] +
                cm_true[0, 3] + cm_true[1, 3] + cm_true[2, 3])
    fn_genic = (cm_true[2, 0] + cm_true[2, 1] + cm_true[2, 3] +
                cm_true[3, 0] + cm_true[3, 1] + cm_true[3, 2])
    genic_true = ConfusionMatrix._precision_recall_f1(tp_genic, fp_genic, fn_genic)
    assert np.allclose(genic_true[0], scores['sub_genic']['precision'])
    assert np.allclose(genic_true[1], scores['sub_genic']['recall'])
    assert np.allclose(genic_true[2], scores['sub_genic']['f1'])

    # test genic metrics
    tp_genic = cm_true[1, 1] + cm_true[2, 2] + cm_true[3, 3]
    fp_genic = (cm_true[0, 1] + cm_true[2, 1] + cm_true[3, 1] +
                cm_true[0, 2] + cm_true[1, 2] + cm_true[3, 2] +
                cm_true[0, 3] + cm_true[1, 3] + cm_true[2, 3])
    fn_genic = (cm_true[1, 0] + cm_true[1, 2] + cm_true[1, 3] +
                cm_true[2, 0] + cm_true[2, 1] + cm_true[2, 3] +
                cm_true[3, 0] + cm_true[3, 1] + cm_true[3, 2])
    genic_true = ConfusionMatrix._precision_recall_f1(tp_genic, fp_genic, fn_genic)
    assert np.allclose(genic_true[0], scores['genic']['precision'])
    assert np.allclose(genic_true[1], scores['genic']['recall'])
    assert np.allclose(genic_true[2], scores['genic']['f1'])

    # test accuracy
    acc_true = accuracy_score(y_pred, y_true)
    assert np.allclose(acc_true, cm._total_accuracy())


def test_gene_lengths():
    """Tests the '/data/gene_lengths' array"""
    _, controller, _ = setup_dummyloci()
    # dump the whole db in chunks into a .h5 file
    controller.export(chunk_size=5000, genomes='', exclude='', val_size=0.2, one_hot=True,
                      keep_errors=False, all_transcripts=True)

    f = h5py.File(H5_OUT_FILE, 'r')
    gl = f['/data/gene_lengths']
    y = f['/data/y']
    assert len(gl) == 4  # one for each coord and strand

    # check if there is a value > 0 wherever there is something genic
    for i in range(len(gl)):
        genic_gl = gl[i] > 0
        utr_y = np.all(y[i] == [0, 1, 0, 0], axis=-1)
        exon_y = np.all(y[i] == [0, 0, 1, 0], axis=-1)
        intron_y = np.all(y[i] == [0, 0, 0, 1], axis=-1)
        genic_y = np.logical_or(np.logical_or(utr_y, exon_y), intron_y)
        assert np.array_equal(genic_gl, genic_y)

    # first coord plus strand (test cases 1-3)
    assert np.array_equal(gl[0][:400], np.full((400,), 400, dtype=np.uint32))
    assert np.array_equal(gl[0][400:1199], np.full((1199 - 400,), 0, dtype=np.uint32))
    assert np.array_equal(gl[0][1199:1400], np.full((1400 - 1199,), 201, dtype=np.uint32))

    # second coord plus strand (test cases 5-6)
    assert np.array_equal(gl[2][:300], np.full((300,), 300, dtype=np.uint32))
    assert np.array_equal(gl[2][300:549], np.full((549 - 300,), 0, dtype=np.uint32))
    assert np.array_equal(gl[2][549:750], np.full((750 - 549,), 201, dtype=np.uint32))

    # second coord minus strand (test cases 7-8)
    # check 0-padding
    assert np.array_equal(gl[3][-(5000 - 1755):], np.full((5000 - 1755,), 0, dtype=np.uint32))
    # check genic regions
    gl_3 = np.flip(gl[3])[5000 - 1755:]
    assert np.array_equal(gl_3[:949], np.full((949,), 0, dtype=np.uint32))
    assert np.array_equal(gl_3[949:1350], np.full((1350 - 949,), 401, dtype=np.uint32))
    assert np.array_equal(gl_3[1350:1549], np.full((1549 - 1350,), 0, dtype=np.uint32))
    assert np.array_equal(gl_3[1549:1750], np.full((1750 - 1549,), 201, dtype=np.uint32))


<<<<<<< HEAD
# Setup dummy sequence with different feature transitions
def setup_feature_transitions():
    sess = mk_memory_session()
    genome = Genome()
    coord = Coordinate(genome=genome, sequence='A' * 720, length=720, seqid='a')
    s1 = SuperLocus()
    transcript = geenuff.orm.Transcript(super_locus=s1)
    piece = geenuff.orm.TranscriptPiece(transcript=transcript, position=0)
    transcript_feature_tr = geenuff.orm.Feature(start=41,
                                             end = 671,
                                             is_plus_strand=True,
                                             type=geenuff.types.GEENUFF_TRANSCRIPT,
                                             start_is_biological_start=True,
                                             end_is_biological_end=True,
                                             coordinate=coord)
    transcript_feature_cds = geenuff.orm.Feature(start=131,
                                             end = 401,
                                             is_plus_strand=True,
                                             type=geenuff.types.GEENUFF_CDS,
                                             start_is_biological_start=True,
                                             end_is_biological_end=True,
                                             coordinate=coord)
    transcript_feature_intron1 = geenuff.orm.Feature(start=221,
                                             end = 311,
                                             is_plus_strand=True,
                                             type=geenuff.types.GEENUFF_INTRON,
                                             start_is_biological_start=True,
                                             end_is_biological_end=True,
                                             coordinate=coord)
    transcript_feature_intron2 = geenuff.orm.Feature(start=491,
                                             end = 581,
                                             is_plus_strand=True,
                                             type=geenuff.types.GEENUFF_INTRON,
                                             start_is_biological_start=True,
                                             end_is_biological_end=True,
                                             coordinate=coord)
    transcript_feature_tr2 = geenuff.orm.Feature(start=705,
                                                 end = 720,
                                                 is_plus_strand=True,
                                                 type=geenuff.types.GEENUFF_TRANSCRIPT,
                                                 start_is_biological_start=True,
                                                 end_is_biological_end=True,
                                                 coordinate=coord)



    piece.features = [transcript_feature_tr, transcript_feature_cds, transcript_feature_intron1, transcript_feature_intron2, transcript_feature_tr2]

    sess.add_all([genome, coord, s1, transcript, piece, transcript_feature_tr, transcript_feature_cds, transcript_feature_intron1, transcript_feature_intron2, transcript_feature_tr2])
    sess.commit()
    return sess, coord


def test_transition_encoding_and_weights():
    '''Tests encoding of feature transitions, usage of transition weights and stretched weights'''
    _, coord = setup_feature_transitions() 
    numerifier = AnnotationNumerifier(coord=coord,
                                      features=coord.features,
                                      max_len=1000,
                                      one_hot=False)
    nums = numerifier.coord_to_matrices()[-1]

    # expected output of AnnotationNumerifier.coord_to_matrices()
    expect_plusStrand_encoding = np.zeros((720,6)).astype(np.int8)
    expect_plusStrand_encoding[40:42,0] = 1 # UTR 1 +
    expect_plusStrand_encoding[670:672,3] = 1 # UTR 2 -
    expect_plusStrand_encoding[130:132,1] = 1 # CDS +
    expect_plusStrand_encoding[400:402,4] = 1 # CDS -
    expect_plusStrand_encoding[220:222,2] = 1 # First Intron +
    expect_plusStrand_encoding[310:312,5] = 1 # First Intron -
    expect_plusStrand_encoding[490:492,2] = 1 # Second Intron +
    expect_plusStrand_encoding[580:582,5] = 1 # Second Intron -
    expect_plusStrand_encoding[704:706, 0] = 1 # Start of 2. 5prime UTR

    expect_minusStrand_encoding = np.zeros((720,6)).astype(np.int8)

    assert np.array_equal(nums[0], expect_plusStrand_encoding)
    assert np.array_equal(nums[1], expect_minusStrand_encoding)

    # initializing variables + reshape   
    transitions_plusStrand = np.array(nums[0]).reshape((8,9,10,6))
    transitions_minusStrand = np.array(nums[1]).reshape((8,9,10,6))
    transition_weights = [10,20,30,40,50,60]
    stretch = 0 # if stretch is not called the default value is 0

    # tw = Transition weights; xS = xStretch
    applied_tw_noS_plus = LSTMSequence._squish_tw_to_sw(transitions_plusStrand, transition_weights, stretch)
    applied_tw_noS_minus = LSTMSequence._squish_tw_to_sw(transitions_minusStrand, transition_weights, stretch)
    expect_tw_minus = np.ones((8,9))
    assert np.array_equal(expect_tw_minus, applied_tw_noS_minus)

    expect_no_stretch = np.array([
            [1,1,1,1,10,1,1,1,1],
            [1,1,1,1,20,1,1,1,1],
            [1,1,1,1,30,1,1,1,1],
            [1,1,1,1,60,1,1,1,1],
            [1,1,1,1,50,1,1,1,1],
            [1,1,1,1,30,1,1,1,1],
            [1,1,1,1,60,1,1,1,1],
            [1,1,1,1,40,1,1,10,1]
    ])
    assert np.array_equal(applied_tw_noS_plus, expect_no_stretch)

    # transition weights are spread over sample weights in each direction
    # amplifies area around the transition by: 
    # [ tw/2**3 [ tw/2**2 [ tw/2**1 [ tw ] tw/2**1 ] tw/2**2] .. 
    stretch = 3
    expect_3_stretch = np.array([
            [1,1.25,2.5,5,10,5,2.5,1.25,1],
            [1,2.5,5,10,20,10,5,2.5,1],
            [1,3.75,7.5,15,30,15,7.5,3.75,1],
            [1,7.5,15,30,60,30,15,7.5,1],
            [1,6.25,12.5,25,50,25,12.5,6.25,1],
            [1,3.75,7.5,15,30,15,7.5,3.75,1],
            [1,7.5,15,30,60,30,15,7.5,1],
            [1,5,10,20,40,20,5,10,5], # works as intended, 
                                      # but should be [.., 40, 20, 10, 10, 5]
                                      # should not be a problem for smaller s_tw values 
                                      # due to feature transition frequency 
    ])
    applied_tw_3S_plus = LSTMSequence._squish_tw_to_sw(transitions_plusStrand, transition_weights, stretch)
    assert np.array_equal(applied_tw_3S_plus, expect_3_stretch)
=======
### RNAseq / coverage or scoring related (evaluation)
def test_contiguous_bits():
    """confirm correct splitting at sequence breaks or after filtering when data is chunked for mem efficiency"""

    h5 = h5py.File(EVAL_H5)
    bits_plus, bits_minus = rnaseq.find_contiguous_segments(h5, start_i=0, end_i=h5['data/start_ends'].shape[0],
                                                            chunk_size=h5['evaluation/coverage'].shape[1])

    assert [len(x.start_ends) for x in bits_plus] == [2, 1, 1, 1]
    assert [len(x.start_ends) for x in bits_minus] == [1, 2, 1, 1]
    assert [x.start_i_h5 for x in bits_plus] == [0, 2, 3, 4]
    assert [x.end_i_h5 for x in bits_plus] == [2, 3, 4, 5]
    assert [x.start_i_h5 for x in bits_minus] == [5, 6, 8, 9]
    assert [x.end_i_h5 for x in bits_minus] == [6, 8, 9, 10]

    for b in bits_plus:
        print(b)
    print('---- and now minus ----')
    for b in bits_minus:
        print(b)
    h5.close()


def test_coverage_in_bits():
    # coverage arrays have the total sequence length [0, 133333) and data for every point
    # just needs to be divvied up to match the bits of sequence that exist in the h5 start_ends
    length = 133333
    coverage = np.arange(length)
    rev_coverage = np.arange(10**6, 10**6 + length, 1)
    print(coverage, rev_coverage)
    h5 = h5py.File(EVAL_H5)
    start_ends = h5['data/start_ends'][:]
    print(start_ends)
    chunk_size = h5['evaluation/coverage'].shape[1]
    bits_plus, bits_minus = rnaseq.find_contiguous_segments(h5, start_i=0, end_i=h5['data/start_ends'].shape[0],
                                                            chunk_size=chunk_size)
    rnaseq.write_in_bits(coverage, bits_plus, h5['evaluation/coverage'], chunk_size)
    rnaseq.write_in_bits(rev_coverage, bits_minus, h5['evaluation/coverage'], chunk_size)
    for i, (start, end) in enumerate(start_ends):
        cov_chunk = h5['evaluation/coverage'][i]
        assert end != start
        print(start, end, h5['evaluation/coverage'][i])
        if start < end:
            pystart, pyend = start, end
            is_plus = True
        else:
            pystart, pyend = end, start
            is_plus = False
        # remember, forward coverage was set to be the index, and rev coverage 1mil + index before (forward dir)
        # padding stays -1
        if pyend == length:
            # edge case, +strand, end of seq
            if is_plus:
                assert cov_chunk[0] == pystart
                assert cov_chunk[length % chunk_size - 1] == length - 1
                assert cov_chunk[length % chunk_size] == -1
                assert cov_chunk[-1] == -1
            # edge case, -strand, end of seq (or maybe start?... but it's handled more like an end)
            else:
                # this is flipped, and then padded right... not contiguous and not like the others... -_-
                # padding separates the end piece, from the next otherwise contiguous segment
                assert cov_chunk[-1] == -1
                assert cov_chunk[length % chunk_size] == -1
                assert cov_chunk[length % chunk_size - 1] == pystart + 10**6
                assert cov_chunk[0] == length - 1 + 10**6
        # normal, +strand
        elif is_plus:
            assert cov_chunk[0] == pystart
            assert cov_chunk[-1] == pyend - 1
        # normal, -strand
        else:
            assert cov_chunk[-1] == pystart + 10**6
            assert cov_chunk[0] == pyend + 10 ** 6 - 1
    h5.close()
>>>>>>> 6683baab
<|MERGE_RESOLUTION|>--- conflicted
+++ resolved
@@ -20,12 +20,9 @@
 from ..export.numerify import SequenceNumerifier, AnnotationNumerifier, Stepper, AMBIGUITY_DECODE
 from ..export.exporter import HelixerExportController
 from ..prediction.ConfusionMatrix import ConfusionMatrix
-<<<<<<< HEAD
 from helixerprep.prediction.HelixerModel import HelixerModel, HelixerSequence
 from helixerprep.prediction.LSTMModel import LSTMSequence
-=======
 from ..evaluation import rnaseq
->>>>>>> 6683baab
 
 TMP_DB = 'testdata/tmp.db'
 DUMMYLOCI_DB = 'testdata/dummyloci.sqlite3'
@@ -855,7 +852,6 @@
     assert np.array_equal(gl_3[1549:1750], np.full((1750 - 1549,), 201, dtype=np.uint32))
 
 
-<<<<<<< HEAD
 # Setup dummy sequence with different feature transitions
 def setup_feature_transitions():
     sess = mk_memory_session()
@@ -978,7 +974,7 @@
     ])
     applied_tw_3S_plus = LSTMSequence._squish_tw_to_sw(transitions_plusStrand, transition_weights, stretch)
     assert np.array_equal(applied_tw_3S_plus, expect_3_stretch)
-=======
+
 ### RNAseq / coverage or scoring related (evaluation)
 def test_contiguous_bits():
     """confirm correct splitting at sequence breaks or after filtering when data is chunked for mem efficiency"""
@@ -1052,5 +1048,4 @@
         else:
             assert cov_chunk[-1] == pystart + 10**6
             assert cov_chunk[0] == pyend + 10 ** 6 - 1
-    h5.close()
->>>>>>> 6683baab
+    h5.close()